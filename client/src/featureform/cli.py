# This Source Code Form is subject to the terms of the Mozilla Public
# License, v. 2.0. If a copy of the MPL was not distributed with this
# file, You can obtain one at https://mozilla.org/MPL/2.0/.

import click
from featureform import ResourceClient
import featureform.register as register
import grpc
from featureform import ResourceClient
from .list import *
from featureform.proto import metadata_pb2_grpc as ff_grpc
from .get import *
import os

resource_types = [
    "feature",
    "source",
    "training-set",
    "label",
    "entity",
    "provider",
    "model",
    "user"
]

CONTEXT_SETTINGS = dict(help_option_names=['-h', '--help'])

@click.group(context_settings=CONTEXT_SETTINGS)
def cli():
    """
    \b
    ______         _                   __                     
    |  ___|       | |                 / _|                    
    | |_ ___  __ _| |_ _   _ _ __ ___| |_ ___  _ __ _ __ ___  
    |  _/ _ \/ _` | __| | | | '__/ _ \  _/ _ \| '__| '_ ` _ \ 
    | ||  __/ (_| | |_| |_| | | |  __/ || (_) | |  | | | | | |
    \_| \___|\__,_|\__|\__,_|_|  \___|_| \___/|_|  |_| |_| |_|

    Interact with Featureform's Feature Store via the official command line interface.
    """
    pass


@cli.command()
@click.option("--host",
              "host",
              required=False,
              help="The host address of the API server to connect to")
@click.option("--cert",
              "cert",
              required=False,
              help="Path to self-signed TLS certificate")
@click.option("--insecure",
              is_flag=True,
              help="Disables TLS verification")
@click.option("--local",
              is_flag=True,
              help="Enables local mode")
@click.argument("resource_type", required=True)
@click.argument("name", required=True)
@click.argument("variant", required=False)
def get(host, cert, insecure, local, resource_type, name, variant):
    """Get resources of a given type.
    """ 
    if local:
        if host != None:
            raise ValueError("Cannot be local and have a host")

    elif host == None:
        host = os.getenv('FEATUREFORM_HOST')
        if host == None:
            raise ValueError(
                "Host value must be set with --host flag or in env as FEATUREFORM_HOST")

    rc = ResourceClient(host=host, local=local, insecure=insecure, cert_path=cert)

    rc_get_functions_variant = {
        "feature": rc.get_feature,
        "label": rc.get_label,
        "source": rc.get_source,
        "trainingset": rc.get_training_set,
        "training-set": rc.get_training_set
    }

    rc_get_functions = {
        "user": rc.get_user,
        "model": rc.get_model,
        "entity": rc.get_entity,
        "provider": rc.get_provider
    }

    if resource_type in rc_get_functions_variant:
        rc_get_functions_variant[resource_type](name=name, variant=variant, local=local)
    elif resource_type in rc_get_functions:
        rc_get_functions[resource_type](name=name, local=local)
    else:
        raise ValueError("Resource type not found")

@cli.command()
@click.option("--host",
              "host",
              required=False,
              help="The host address of the API server to connect to")
@click.option("--cert",
              "cert",
              required=False,
              help="Path to self-signed TLS certificate")
@click.option("--insecure",
              is_flag=True,
              help="Disables TLS verification")
@click.option("--local",
              is_flag=True,
              help="Enable local mode")
@click.argument("resource_type", required=True)
def list(host, cert, insecure, local, resource_type):
    if local:
        if host != None:
            raise ValueError("Cannot be local and have a host")

    elif host == None:
        host = os.getenv('FEATUREFORM_HOST')
        if host == None:
            raise ValueError(
                "Host value must be set with --host flag or in env as FEATUREFORM_HOST")
<<<<<<< HEAD
    
=======
                
>>>>>>> 5dccc29e
    rc = ResourceClient(host=host, local=local, insecure=insecure, cert_path=cert)

    rc_list_functions = {
        "features": rc.list_features,
        "labels": rc.list_labels,
        "sources": rc.list_sources,
        "trainingsets": rc.list_training_sets,
        "training-sets": rc.list_training_sets,
        "users": rc.list_users,
        "models": rc.list_models,
        "entities": rc.list_entities,
        "providers": rc.list_providers
    }

    if resource_type in rc_list_functions:
        rc_list_functions[resource_type](local=local)
    else:
        raise ValueError("Resource type not found")

@cli.command()
@click.argument("files", nargs=-1, required=True, type=click.Path(exists=True))
@click.option("--host",
              "host",
              required=False,
              help="The host address of the API server to connect to")
@click.option("--cert",
              "cert",
              required=False,
              help="Path to self-signed TLS certificate")
@click.option("--insecure",
              is_flag=True,
              help="Disables TLS verification")
@click.option("--local",
              is_flag=True,
              help="Enable local mode")
def apply(host, cert, insecure, local, files):
    for file in files:
        with open(file, "r") as py:
            exec(py.read())

    rc = ResourceClient(host=host, local=local, insecure=insecure, cert_path=cert)
    rc.apply()


if __name__ == '__main__':
    cli()<|MERGE_RESOLUTION|>--- conflicted
+++ resolved
@@ -122,11 +122,7 @@
         if host == None:
             raise ValueError(
                 "Host value must be set with --host flag or in env as FEATUREFORM_HOST")
-<<<<<<< HEAD
-    
-=======
-                
->>>>>>> 5dccc29e
+
     rc = ResourceClient(host=host, local=local, insecure=insecure, cert_path=cert)
 
     rc_list_functions = {
