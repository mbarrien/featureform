# This Source Code Form is subject to the terms of the Mozilla Public
# License, v. 2.0. If a copy of the MPL was not distributed with this
# file, You can obtain one at https://mozilla.org/MPL/2.0/.

import marshal
from distutils.command.config import config
from typing_extensions import Self
from numpy import byte
from .resources import ResourceState, Provider, RedisConfig, FirestoreConfig, CassandraConfig, DynamodbConfig, \
    PostgresConfig, SnowflakeConfig, LocalConfig, RedshiftConfig, User, Location, Source, PrimaryData, SQLTable, \
    SQLTransformation, DFTransformation, Entity, Feature, Label, ResourceColumnMapping, TrainingSet, ProviderReference, \
    EntityReference, SourceReference
from typing import Tuple, Callable, List, Union
from typeguard import typechecked, check_type
import grpc
import os
from featureform.proto import metadata_pb2
from featureform.proto import metadata_pb2_grpc as ff_grpc
from .sqlite_metadata import SQLiteMetadata
import time
import pandas as pd
from .get import *
from .get_local import *
from .list_local import *
from .list import *

NameVariant = Tuple[str, str]


class EntityRegistrar:

    def __init__(self, registrar, entity):
        self.__registrar = registrar
        self.__entity = entity

    def name(self) -> str:
        return self.__entity.name


class UserRegistrar:

    def __init__(self, registrar, user):
        self.__registrar = registrar
        self.__user = user

    def name(self) -> str:
        return self.__user.name

    def make_default_owner(self):
        self.__registrar.set_default_owner(self.name())


class OfflineProvider:

    def __init__(self, registrar, provider):
        self.__registrar = registrar
        self.__provider = provider

    def name(self) -> str:
        return self.__provider.name


class OfflineSQLProvider(OfflineProvider):

    def __init__(self, registrar, provider):
        super().__init__(registrar, provider)
        self.__registrar = registrar
        self.__provider = provider

    def register_table(self,
                       name: str,
                       variant: str,
                       table: str,
                       owner: Union[str, UserRegistrar] = "",
                       description: str = ""):
        """Register a SQL table as a primary data source.

        Args:
            name (str): Name of table to be registered
            variant (str): Name of variant to be registered
            table (str): Name of SQL table
            owner (Union[str, UserRegistrar]): Owner
            description (str): Description of table to be registered

        Returns:
            source (ColumnSourceRegistrar): source
        """
        return self.__registrar.register_primary_data(name=name,
                                                      variant=variant,
                                                      location=SQLTable(table),
                                                      owner=owner,
                                                      provider=self.name(),
                                                      description=description)

    def sql_transformation(self,
                           variant: str,
                           owner: Union[str, UserRegistrar] = "",
                           name: str = "",
                           schedule: str = "",
                           description: str = ""):
    
        return self.__registrar.sql_transformation(name=name,
                                                   variant=variant,
                                                   owner=owner,
                                                   schedule=schedule,
                                                   provider=self.name(),
                                                   description=description)


class OnlineProvider:
    def __init__(self, registrar, provider):
        self.__registrar = registrar
        self.__provider = provider

    def name(self) -> str:
        return self.__provider.name


class LocalProvider:
    def __init__(self, registrar, provider):
        self.__registrar = registrar
        self.__provider = provider
        self.sqldb = SQLiteMetadata()

    def name(self) -> str:
        return self.__provider.name

    def register_file(self, name, variant, description, path, owner=""):
        if owner == "":
            owner = self.__registrar.must_get_default_owner()
        # Store the file as a source
        time_created = str(time.time())
        self.sqldb.insert("sources", "Source", variant, name)
        self.sqldb.insert("source_variant", time_created, description, name,
                          "Source", owner, self.name(), variant, "ready", 0, "", path)
        # Where the definition = path

        return LocalSource(self.__registrar, name, owner, variant, self.name(), path, description)

    def insert_provider(self):
        # Store a new provider row
        self.sqldb.insert("providers",
                          self.__provider.name,
                          "Provider",
                          self.__provider.description,
                          self.__provider.config.type(),
                          self.__provider.config.software(),
                          self.__provider.team,
                          "sources",
                          "status",
                          str(self.__provider.config.serialize(), 'utf-8')
                          )

    def df_transformation(self,
                          variant: str,
                          owner: Union[str, UserRegistrar] = "",
                          name: str = "",
                          description: str = "",
                          inputs: list = []):
        return self.__registrar.df_transformation(name=name,
                                                  variant=variant,
                                                  owner=owner,
                                                  provider=self.name(),
                                                  description=description,
                                                  inputs=inputs)


class SourceRegistrar:

    def __init__(self, registrar, source):
        self.__registrar = registrar
        self.__source = source

    def id(self) -> NameVariant:
        return self.__source.name, self.__source.variant

    def registrar(self):
        return self.__registrar


class ColumnMapping(dict):
    name: str
    variant: str
    column: str
    resource_type: str


class LocalSource:
    def __init__(self,
                 registrar,
                 name: str,
                 owner: str,
                 variant: str,
                 provider: str,
                 path: str,
                 description: str = ""):
        self.registrar = registrar
        self.name = name
        self.variant = variant
        self.owner = owner
        self.provider = provider
        self.path = path
        self.description = description

    def __call__(self, fn: Callable[[], str]):
        if self.description == "":
            self.description = fn.__doc__
        if self.name == "":
            self.name = fn.__name__
        self.__set_query(fn())
        fn.register_resources = self.register_resources
        return fn

    def name_variant(self):
        return (self.name, self.variant)

    def pandas(self):
        return pd.read_csv(self.path)

    def register_resources(
            self,
            entity: Union[str, EntityRegistrar],
            entity_column: str,
            owner: Union[str, UserRegistrar] = "",
            inference_store: Union[str, OnlineProvider] = "",
            features: List[ColumnMapping] = None,
            labels: List[ColumnMapping] = None,
            timestamp_column: str = ""
    ):
        return self.registrar.register_column_resources(
            source=(self.name, self.variant),
            entity=entity,
            entity_column=entity_column,
            owner=owner,
            inference_store=inference_store,
            features=features,
            labels=labels,
            timestamp_column=timestamp_column,
            description=self.description,
        )


class SQLTransformationDecorator:

    def __init__(self,
                 registrar,
                 variant: str,
                 owner: str,
                 provider: str,
                 name: str = "",
                 schedule: str = "",
                 description: str = ""):
        self.registrar = registrar,
        self.name = name
        self.variant = variant
        self.owner = owner
        self.schedule = schedule
        self.provider = provider
        self.description = description

    def __call__(self, fn: Callable[[], str]):
        if self.description == "":
            self.description = fn.__doc__
        if self.name == "":
            self.name = fn.__name__
        self.__set_query(fn())
        fn.register_resources = self.register_resources
        return fn

    @typechecked
    def __set_query(self, query: str):
        if query == "":
            raise ValueError("Query cannot be an empty string")
        self.query = query

    def to_source(self) -> Source:
        return Source(
            name=self.name,
            variant=self.variant,
            definition=SQLTransformation(self.query),
            owner=self.owner,
            schedule=self.schedule,
            provider=self.provider,
            description=self.description,
        )

    def register_resources(
            self,
            entity: Union[str, EntityRegistrar],
            entity_column: str,
            owner: Union[str, UserRegistrar] = "",
            inference_store: Union[str, OnlineProvider] = "",
            features: List[ColumnMapping] = None,
            labels: List[ColumnMapping] = None,
            timestamp_column: str = "",
            description: str = "",
            schedule: str = "",
    ):
        return self.registrar[0].register_column_resources(
            source=(self.name, self.variant),
            entity=entity,
            entity_column=entity_column,
            owner=owner,
            inference_store=inference_store,
            features=features,
            labels=labels,
            timestamp_column=timestamp_column,
            description=description,
            schedule=schedule,
        )


class DFTransformationDecorator:

    def __init__(self,
                 registrar,
                 variant: str,
                 owner: str,
                 provider: str,
                 name: str = "",
                 description: str = "",
                 inputs: list = []):
        self.registrar = registrar,
        self.name = name
        self.variant = variant
        self.owner = owner
        self.provider = provider
        self.description = description
        self.inputs = inputs

    def __call__(self, fn: Callable[[pd.DataFrame], pd.DataFrame]):
        if self.description == "":
            self.description = fn.__doc__
        if self.name == "":
            self.name = fn.__name__
        self.query = marshal.dumps(fn.__code__)
        fn.register_resources = self.register_resources
        return fn

    def to_source(self) -> Source:
        return Source(
            name=self.name,
            variant=self.variant,
            definition=DFTransformation(self.query, self.inputs),
            owner=self.owner,
            provider=self.provider,
            description=self.description,
        )

    def name_variant(self):
        return (self.name, self.variant)

    def register_resources(
            self,
            entity: Union[str, EntityRegistrar],
            entity_column: str,
            owner: Union[str, UserRegistrar] = "",
            inference_store: Union[str, OnlineProvider] = "",
            features: List[ColumnMapping] = None,
            labels: List[ColumnMapping] = None,
            timestamp_column: str = "",
            description: str = "",
    ):
        return self.registrar[0].register_column_resources(
            source=(self.name, self.variant),
            entity=entity,
            entity_column=entity_column,
            owner=owner,
            inference_store=inference_store,
            features=features,
            labels=labels,
            timestamp_column=timestamp_column,
            description=description,
        )


class ColumnSourceRegistrar(SourceRegistrar):

    def register_resources(
            self,
            entity: Union[str, EntityRegistrar],
            entity_column: str,
            owner: Union[str, UserRegistrar] = "",
            inference_store: Union[str, OnlineProvider] = "",
            features: List[ColumnMapping] = None,
            labels: List[ColumnMapping] = None,
            timestamp_column: str = "",
            description: str = "",
            schedule: str = "",
    ):
        return self.registrar().register_column_resources(
            source=self,
            entity=entity,
            entity_column=entity_column,
            owner=owner,
            inference_store=inference_store,
            features=features,
            labels=labels,
            timestamp_column=timestamp_column,
            description=description,
            schedule=schedule,
        )


class ResourceRegistrar():

    def __init__(self, registrar, features, labels):
        self.__registrar = registrar
        self.__features = features
        self.__labels = labels

    def create_training_set(self,
                            name: str,
                            variant: str,
                            label: NameVariant = None,
                            schedule: str = "",
                            features: List[NameVariant] = None,
                            owner: Union[str, UserRegistrar] = "",
                            description: str = ""):
        if len(self.__labels) == 0:
            raise ValueError("A label must be included in a training set")
        if len(self.__features) == 0:
            raise ValueError("A feature must be included in a training set")
        if len(self.__labels) > 1 and label == None:
            raise ValueError(
                "Only one label may be specified in a TrainingSet.")
        if features is not None:
            featureSet = set([(feature["name"], feature["variant"])
                              for feature in self.__features])
            for feature in features:
                if feature not in featureSet:
                    raise ValueError(f"Feature {feature} not found.")
        else:
            features = [(feature["name"], feature["variant"])
                        for feature in self.__features]
        if label is None:
            label = (self.__labels[0]["name"], self.__labels[0]["variant"])
        else:
            labelSet = set([
                (label["name"], label["variant"]) for label in self.__labels
            ])
            if label not in labelSet:
                raise ValueError(f"Label {label} not found.")
        return self.__registrar.register_training_set(
            name=name,
            variant=variant,
            label=label,
            features=features,
            owner=owner,
            schedule=schedule,
            description=description,
        )


class Registrar:
    """These functions are used to registed new resources and retrieving existing resources. Retrieved resources can be used to register additional resources. If information on these resources is needed (e.g. retrieve the names of all variants of a feature), use the [Resource Client](resource_client.md) instead.

    ``` py title="definitions.py"
    import featureform as ff

    # e.g. registering a new provider
    redis = ff.register_redis(
        name="redis-quickstart",
        host="quickstart-redis",  # The internal dns name for redis
        port=6379,
        description="A Redis deployment we created for the Featureform quickstart"
    )
    ```
    """
    def __init__(self):
        self.__state = ResourceState()
        self.__resources = []
        self.__default_owner = ""

    def register_user(self, name: str) -> UserRegistrar:
        """Register a user.

        Args:
            name (str): User to be registered.

        Returns:
            UserRegistrar: User
        """
        user = User(name)
        self.__resources.append(user)
        return UserRegistrar(self, user)

    def set_default_owner(self, user: str):
        """Set default owner.

        Args:
            user (str): User to be set as default owner of resources.
        """
        self.__default_owner = user

    def default_owner(self) -> str:
        return self.__default_owner

    def must_get_default_owner(self) -> str:
        owner = self.default_owner()
        if owner == "":
            raise ValueError(
                "Owner must be set or a default owner must be specified.")
        return owner

    def get_source(self, name, variant, local=False):
        """Get a source. The returned object can be used to register additional resources.

        **Examples**:
        ``` py
        transactions = get_source("transactions","kaggle")
        transactions.register_resources(
            entity=user,
            entity_column="customerid",
            labels=[
                {"name": "fraudulent", "variant": "quickstart", "column": "isfraud", "type": "bool"},
            ],
        )
        ```
        Args:
            name (str): Name of source to be retrieved
            variant (str): Name of variant of source to be retrieved
            local (bool): If localmode is being used

        Returns:
            source (ColumnSourceRegistrar): Source
        """
        get = SourceReference(name=name, variant=variant, obj=None)
        self.__resources.append(get)
        if local:
            return LocalSource(self,
                                name=name,
                                owner="",
                                variant=variant,
                                provider="",
                                description="",
                                path = "")
        else:
            fakeDefinition = PrimaryData(location=SQLTable(name=""))
            fakeSource = Source(name=name,
                            variant=variant,
                            definition=fakeDefinition,
                            owner="",
                            provider="",
                            description="")
            return ColumnSourceRegistrar(self, fakeSource)

    def get_local(self, name):
        get = ProviderReference(name=name, provider_type="local", obj=None)
        self.__resources.append(get)
        fakeConfig = LocalConfig()
        fakeProvider = Provider(name=name, function="LOCAL_ONLINE", description="", team="", config=fakeConfig)
        return LocalProvider(self, fakeProvider)

    def get_redis(self, name):
        """Get a Redis provider. The returned object can be used to register additional resources.

        **Examples**:
        ``` py
        redis = get_redis("redis-quickstart")
        // Defining a new transformation source with retrieved Redis provider
        average_user_transaction.register_resources(
            entity=user,
            entity_column="user_id",
            inference_store=redis,
            features=[
                {"name": "avg_transactions", "variant": "quickstart", "column": "avg_transaction_amt", "type": "float32"},
            ],
        )
        ```
        Args:
            name (str): Name of Redis provider to be retrieved

        Returns:
            redis (OnlineProvider): Provider
        """
        get = ProviderReference(name=name, provider_type="redis", obj=None)
        self.__resources.append(get)
        fakeConfig = RedisConfig(host="", port=123, password="", db=123)
        fakeProvider = Provider(name=name, function="ONLINE", description="", team="", config=fakeConfig)
        return OnlineProvider(self, fakeProvider)

    def get_postgres(self, name):
        """Get a Postgres provider. The returned object can be used to register additional resources.

        **Examples**:
        ``` py
        postgres = get_postgres("postgres-quickstart")
        transactions = postgres.register_table(
            name="transactions",
            variant="kaggle",
            description="Fraud Dataset From Kaggle",
            table="Transactions",  # This is the table's name in Postgres
        )
        ```
        Args:
            name (str): Name of Postgres provider to be retrieved

        Returns:
            postgres (OfflineSQLProvider): Provider
        """
        get = ProviderReference(name=name, provider_type="postgres", obj=None)
        self.__resources.append(get)
        fakeConfig = PostgresConfig(host="", port="", database="", user="", password="")
        fakeProvider = Provider(name=name, function="OFFLINE", description="", team="", config=fakeConfig)
        return OfflineSQLProvider(self, fakeProvider)

    def get_snowflake(self, name):
        """Get a Snowflake provider. The returned object can be used to register additional resources.

        **Examples**:
        ``` py
        snowflake = get_snowflake("snowflake-quickstart")
        transactions = snowflake.register_table(
            name="transactions",
            variant="kaggle",
            description="Fraud Dataset From Kaggle",
            table="Transactions",  # This is the table's name in Postgres
        )
        ```
        Args:
            name (str): Name of Snowflake provider to be retrieved

        Returns:
            snowflake (OfflineSQLProvider): Provider
        """
        get = ProviderReference(name=name, provider_type="snowflake", obj=None)
        self.__resources.append(get)
        fakeConfig = SnowflakeConfig(account="", database="", organization="", username="", password="", schema="")
        fakeProvider = Provider(name=name, function="OFFLINE", description="", team="", config=fakeConfig)
        return OfflineSQLProvider(self, fakeProvider)

<<<<<<< HEAD
    def get_entity(self, name):
=======
    def get_entity(self, name, local=False):
        """Get an entity. The returned object can be used to register additional resources.

        **Examples**:
        ``` py
        entity = get_entity("user")
        transactions.register_resources(
            entity=entity,
            entity_column="customerid",
            labels=[
                {"name": "fraudulent", "variant": "quickstart", "column": "isfraud", "type": "bool"},
            ],
        )
        ```
        Args:
            name (str): Name of entity to be retrieved
            local (bool): If localmode is being used

        Returns:
            entity (EntityRegistrar): Entity
        """
>>>>>>> f7bbc4b5
        get = EntityReference(name=name, obj=None)
        self.__resources.append(get)
        fakeEntity = Entity(name=name, description="")
        return EntityRegistrar(self, fakeEntity)

    def register_redis(self,
                       name: str,
                       description: str = "",
                       team: str = "",
                       host: str = "0.0.0.0",
                       port: int = 6379,
                       password: str = "",
                       db: int = 0):
        """Register a Redis provider.

        **Examples**:
        ```   
        redis = ff.register_redis(
            name="redis-quickstart",
            host="quickstart-redis",  # The internal dns name for redis
            port=6379,
            description="A Redis deployment we created for the Featureform quickstart"
        )
        ```
        Args:
            name (str): Name of Redis provider to be registered
            description (str): Description of Redis provider to be registered
            team (str): Name of team
            host (str): Internal DNS name for Redis
            port (int): Redis port
            password (str): Redis password
            db (str): Redis database

        Returns:
            redis (OnlineProvider): Provider
        """
        config = RedisConfig(host=host, port=port, password=password, db=db)
        provider = Provider(name=name,
                            function="ONLINE",
                            description=description,
                            team=team,
                            config=config)
        self.__resources.append(provider)
        return OnlineProvider(self, provider)
        
    def register_firestore(self,
                       name: str,
                       description: str = "",
                       team: str = "",
                       collection: str = "",
                       project_id: str = "",
                       credentials_path: str = ""
                       ):
        config = FirestoreConfig(collection=collection, project_id=project_id, credentials_path=credentials_path)
        provider = Provider(name=name,
                            function="ONLINE",
                            description=description,
                            team=team,
                            config=config)
        self.__resources.append(provider)
        return OnlineProvider(self, provider)

    def register_cassandra(self,
                       name: str,
                       description: str = "",
                       team: str = "",
                       host: str = "0.0.0.0",
                       port: int = 9042,
                       username: str = "cassandra",
                       password: str = "cassandra",
                       keyspace: str = "",
                       consistency: str = "THREE",
                       replication: int = 3):
        config = CassandraConfig(host=host, port=port, username=username, password=password, keyspace=keyspace, consistency=consistency, replication=replication)
        provider = Provider(name=name,
                            function="ONLINE",
                            description=description,
                            team=team,
                            config=config)
        self.__resources.append(provider)
        return OnlineProvider(self, provider)
        
    def register_dynamodb(self,
                          name: str,
                          description: str = "",
                          team: str = "",
                          access_key: str = None,
                          secret_key: str = None,
                          region: str = None):
        """Register a DynamoDB provider.

        **Examples**:
        ```   
        dynamodb = ff.register_dynamodb(
            name="dynamodb-quickstart",
            host="quickstart-dynamodb",  # The internal dns name for dynamodb
            description="A Dynamodb deployment we created for the Featureform quickstart",
            access_key="$ACCESS_KEY",
            secret_key="$SECRET_KEY",
            region="us-east-1"
        )
        ```
        Args:
            name (str): Name of DynamoDB provider to be registered
            description (str): Description of DynamoDB provider to be registered
            team (str): Name of team
            access_key (str): Access key
            secret_key (str): Secret key
            region (str): Region

        Returns:
            dynamodb (OnlineProvider): Provider
        """
        config = DynamodbConfig(access_key=access_key, secret_key=secret_key, region=region)
        provider = Provider(name=name,
                            function="ONLINE",
                            description=description,
                            team=team,
                            config=config)
        self.__resources.append(provider)
        return OnlineProvider(self, provider)

    def register_snowflake(
            self,
            name: str,
            username: str,
            password: str,
            account: str,
            organization: str,
            database: str,
            schema: str = "PUBLIC",
            description: str = "",
            team: str = "",
    ):
        """Register a Snowflake provider.

        **Examples**:
        ```   
        snowflake = ff.register_snowflake(
            name="snowflake-quickstart",
            username="snowflake",
            password="password",
            account="account",
            database="snowflake",
            schema="PUBLIC",
            description="A Dynamodb deployment we created for the Featureform quickstart"
        )
        ```
        Args:
            name (str): Name of Snowflake provider to be registered
            username (str): Username
            password (str): Password
            account (str): Account
            organization (str): Organization
            database (str): Database
            schema (str): Schema
            description (str): Description of Snowflake provider to be registered
            team (str): Name of team

        Returns:
            snowflake (OfflineSQLProvider): Provider
        """
        config = SnowflakeConfig(account=account,
                                 database=database,
                                 organization=organization,
                                 username=username,
                                 password=password,
                                 schema=schema)
        provider = Provider(name=name,
                            function="OFFLINE",
                            description=description,
                            team=team,
                            config=config)
        self.__resources.append(provider)
        return OfflineSQLProvider(self, provider)
    
    def register_postgres(self,
                          name: str,
                          description: str = "",
                          team: str = "",
                          host: str = "0.0.0.0",
                          port: str = "5432",
                          user: str = "postgres",
                          password: str = "password",
                          database: str = "postgres"):
        """Register a Postgres provider.

        **Examples**:
        ```   
        postgres = ff.register_postgres(
            name="postgres-quickstart",
            description="A Postgres deployment we created for the Featureform quickstart",
            host="quickstart-postgres",  # The internal dns name for postgres
            port="5432",
            user="postgres",
            password="password",
            database="postgres"
        )
        ```
        Args:
            name (str): Name of Postgres provider to be registered
            description (str): Description of Postgres provider to be registered
            team (str): Name of team
            host (str): Internal DNS name of Postgres
            port (str): Port
            user (str): User
            password (str): Password
            database (str): Database
            
        Returns:
            postgres (OfflineSQLProvider): Provider
        """
        config = PostgresConfig(host=host,
                                port=port,
                                database=database,
                                user=user,
                                password=password)
        provider = Provider(name=name,
                            function="OFFLINE",
                            description=description,
                            team=team,
                            config=config)
        self.__resources.append(provider)
        return OfflineSQLProvider(self, provider)

    def register_redshift(self,
                          name: str,
                          description: str = "",
                          team: str = "",
                          host: str = "",
                          port: int = 5432,
                          user: str = "redshift",
                          password: str = "password",
                          database: str = "dev"):
        """Register a Redshift provider.

        **Examples**:
        ```   
        redshift = ff.register_redshift(
            name="redshift-quickstart",
            description="A Redshift deployment we created for the Featureform quickstart",
            host="quickstart-redshift",  # The internal dns name for postgres
            port="5432",
            user="redshift",
            password="password",
            database="dev"
        )
        ```
        Args:
            name (str): Name of Redshift provider to be registered
            description (str): Description of Redshift provider to be registered
            team (str): Name of team
            host (str): Internal DNS name of Redshift
            port (str): Port
            user (str): User
            password (str): Password
            database (str): Database
            
        Returns:
            redshift (OfflineSQLProvider): Provider
        """
        config = RedshiftConfig(host=host,
                                port=port,
                                database=database,
                                user=user,
                                password=password)
        provider = Provider(name=name,
                            function="OFFLINE",
                            description=description,
                            team=team,
                            config=config)
        self.__resources.append(provider)
        return OfflineSQLProvider(self, provider)

    def register_local(self):
        """Register a Local provider.

        **Examples**:
        ```   
            local = register_local()
        ```
        Returns:
            local (LocalProvider): Provider
        """
        config = LocalConfig()
        provider = Provider(name="local-mode",
                            function="LOCAL_ONLINE",
                            description="This is local mode",
                            team="team",
                            config=config)
        self.__resources.append(provider)
        local_provider = LocalProvider(self, provider)
        local_provider.insert_provider()
        return local_provider

    def register_primary_data(self,
                              name: str,
                              variant: str,
                              location: Location,
                              provider: Union[str, OfflineProvider],
                              owner: Union[str, UserRegistrar] = "",
                              description: str = ""):
        """Register a primary data source.

        Args:
            name (str): Name of source
            variant (str): Name of variant
            location (Location): Location of primary data
            provider (Union[str, OfflineProvider]): Provider
            owner (Union[str, UserRegistrar]): Owner
            description (str): Description of primary data to be registered

        Returns:
            source (ColumnSourceRegistrar): Source
        """
        if not isinstance(owner, str):
            owner = owner.name()
        if owner == "":
            owner = self.must_get_default_owner()
        if not isinstance(provider, str):
            provider = provider.name()
        source = Source(name=name,
                        variant=variant,
                        definition=PrimaryData(location=location),
                        owner=owner,
                        provider=provider,
                        description=description)
        self.__resources.append(source)
        return ColumnSourceRegistrar(self, source)

    def register_sql_transformation(self,
                                    name: str,
                                    variant: str,
                                    query: str,
                                    provider: Union[str, OfflineProvider],
                                    owner: Union[str, UserRegistrar] = "",
                                    description: str = "",
                                    schedule: str = ""):
        """Register a SQL transformation source.

        Args:
            name (str): Name of source
            variant (str): Name of variant
            query (str): SQL query
            provider (Union[str, OfflineProvider]): Provider
            owner (Union[str, UserRegistrar]): Owner
            description (str): Description of primary data to be registered
            schedule (str): Kubernetes CronJob schedule string ("* * * * *")

        Returns:
            source (ColumnSourceRegistrar): Source
        """
        if not isinstance(owner, str):
            owner = owner.name()
        if owner == "":
            owner = self.must_get_default_owner()
        if not isinstance(provider, str):
            provider = provider.name()
        source = Source(
            name=name,
            variant=variant,
            definition=SQLTransformation(query),
            owner=owner,
            schedule=schedule,
            provider=provider,
            description=description,
        )
        self.__resources.append(source)
        return ColumnSourceRegistrar(self, source)

    def sql_transformation(self,
                           variant: str,
                           provider: Union[str, OfflineProvider],
                           name: str = "",
                           schedule: str = "",
                           owner: Union[str, UserRegistrar] = "",
                           description: str = ""):
        """SQL transformation decorator.

        Args:
            variant (str): Name of variant
            provider (Union[str, OfflineProvider]): Provider
            name (str): Name of source
            schedule (str): Kubernetes CronJob schedule string ("* * * * *")
            owner (Union[str, UserRegistrar]): Owner
            description (str): Description of SQL transformation

        Returns:
            decorator (SQLTransformationDecorator): decorator
        """
        if not isinstance(owner, str):
            owner = owner.name()
        if owner == "":
            owner = self.must_get_default_owner()
        if not isinstance(provider, str):
            provider = provider.name()
        decorator = SQLTransformationDecorator(
            registrar=self,
            name=name,
            variant=variant,
            provider=provider,
            schedule=schedule,
            owner=owner,
            description=description,
        )
        self.__resources.append(decorator)
        return decorator

    def df_transformation(self,
                          variant: str,
                          provider: Union[str, OfflineProvider],
                          name: str = "",
                          owner: Union[str, UserRegistrar] = "",
                          description: str = "",
                          inputs: list = []):
        """Dataframe transformation decorator.

        Args:
            variant (str): Name of variant
            provider (Union[str, OfflineProvider]): Provider
            name (str): Name of source
            owner (Union[str, UserRegistrar]): Owner
            description (str): Description of SQL transformation
            inputs (list): Inputs to transformation

        Returns:
            decorator (DFTransformationDecorator): decorator
        """
        if not isinstance(owner, str):
            owner = owner.name()
        if owner == "":
            owner = self.must_get_default_owner()
        if not isinstance(provider, str):
            provider = provider.name()
        for i, nv in enumerate(inputs):
            if not isinstance(nv, tuple):
                inputs[i] = nv.name_variant()
        decorator = DFTransformationDecorator(
            registrar=self,
            name=name,
            variant=variant,
            provider=provider,
            owner=owner,
            description=description,
            inputs=inputs,
        )
        self.__resources.append(decorator)
        return decorator

    def state(self):
        for resource in self.__resources:
            if isinstance(resource, SQLTransformationDecorator) or isinstance(resource, DFTransformationDecorator):
                resource = resource.to_source()
            self.__state.add(resource)
        self.__resources = []
        return self.__state

    def register_entity(self, name: str, description: str = ""):
        """Register an entity.

        Args:
            name (str): Name of entity to be registered
            description (str): Description of entity to be registered

        Returns:
            entity (EntityRegistrar): Entity
        """
        entity = Entity(name=name, description=description)
        self.__resources.append(entity)
        return EntityRegistrar(self, entity)

    def register_column_resources(
            self,
            source: Union[NameVariant, SourceRegistrar, SQLTransformationDecorator],
            entity: Union[str, EntityRegistrar],
            entity_column: str,
            owner: Union[str, UserRegistrar] = "",
            inference_store: Union[str, OnlineProvider] = "",
            features: List[ColumnMapping] = None,
            labels: List[ColumnMapping] = None,
            timestamp_column: str = "",
            description: str = "",
            schedule: str = "",
    ):
        """Create features and labels from a source. Used in the register_resources function.

        Args:
            source (Union[NameVariant, SourceRegistrar, SQLTransformationDecorator]): Source of features, labels, entity
            entity (Union[str, EntityRegistrar]): Entity
            entity_column (str): Column of entity in source
            owner (Union[str, UserRegistrar]): Owner
            inference_store (Union[str, OnlineProvider]): Online provider
            features (List[ColumnMapping]): List of ColumnMapping objects (dictionaries containing the keys: name, variant, column, resource_type)
            labels (List[ColumnMapping]): List of ColumnMapping objects (dictionaries containing the keys: name, variant, column, resource_type)
            description (str): Description 
            schedule (str): Kubernetes CronJob schedule string ("* * * * *")

        Returns:
            resource (ResourceRegistrar): resource
        """
        if features is None:
            features = []
        if labels is None:
            labels = []
        if len(features) == 0 and len(labels) == 0:
            raise ValueError("No features or labels set")
        if not isinstance(source, tuple):
            source = source.id()
        if not isinstance(entity, str):
            entity = entity.name()
        if not isinstance(inference_store, str):
            inference_store = inference_store.name()
        if len(features) > 0 and inference_store == "":
            raise ValueError(
                "Inference store must be set when defining features")
        if not isinstance(owner, str):
            owner = owner.name()
        if owner == "":
            owner = self.must_get_default_owner()
        feature_resources = []
        label_resources = []
        for feature in features:
            resource = Feature(
                name=feature["name"],
                variant=feature["variant"],
                source=source,
                value_type=feature["type"],
                entity=entity,
                owner=owner,
                provider=inference_store,
                description=description,
                schedule=schedule,
                location=ResourceColumnMapping(
                    entity=entity_column,
                    value=feature["column"],
                    timestamp=timestamp_column,
                ),
            )
            self.__resources.append(resource)
            feature_resources.append(resource)

        for label in labels:
            resource = Label(
                name=label["name"],
                variant=label["variant"],
                source=source,
                value_type=label["type"],
                entity=entity,
                owner=owner,
                provider=inference_store,
                description=description,
                location=ResourceColumnMapping(
                    entity=entity_column,
                    value=label["column"],
                    timestamp=timestamp_column,
                ),
            )
            self.__resources.append(resource)
            label_resources.append(resource)
        return ResourceRegistrar(self, features, labels)

    def register_training_set(self,
                              name: str,
                              variant: str,
                              label: NameVariant,
                              features: List[NameVariant],
                              owner: Union[str, UserRegistrar] = "",
                              description: str = "",
                              schedule: str = ""):
        """Register a training set.

        Args:
            name (str): Name of training set to be registered
            variant (str): Name of variant to be registered
            label (NameVariant): Label of training set
            features (List[NameVariant]): Features of training set
            owner (Union[str, UserRegistrar]): Owner
            description (str): Description of training set to be registered
            schedule (str): Kubernetes CronJob schedule string ("* * * * *")

        Returns:
            resource (ResourceRegistrar): resource
        """
        if not isinstance(owner, str):
            owner = owner.name()
        if owner == "":
            owner = self.must_get_default_owner()
        resource = TrainingSet(
            name=name,
            variant=variant,
            description=description,
            owner=owner,
            schedule=schedule,
            label=label,
            features=features,
        )
        self.__resources.append(resource)


class Client(Registrar):
    """The resource client is used to retrieve information on specific resources (entities, providers, features, labels, training sets, models, users). If retrieved resources are needed to register additional resources (e.g. registering a feature from a source), use the [Client](client.md) functions instead.

    **Using the Resource Client:**
    ``` py title="definitions.py"
    import featureform as ff
    from featureform import ResourceClient

    rc = ResourceClient("localhost:8000")

    # example query:
    redis = rc.get_provider("redis-quickstart")
    ```
    """
    def __init__(self, host=None, local=False, insecure=True, cert_path=None):
        """Initialise a Resource Client object.

        Args:
            host (str): Host path
            local (bool): If localmode is being used
            insecure (bool): If true, do not do TLS verification
            cert_path (str): Path to certificate
        """
        super().__init__()
        self._stub = None
        self.local = local
        if self.local:
            if host != None:
                raise ValueError("Cannot be local and have a host")
        else:
            if host == None:
                host = os.getenv('FEATUREFORM_HOST')
                if host == None:
                    raise ValueError(
                    "Host value must be set or in env as FEATUREFORM_HOST")

            channel = self.tls_check(host, cert_path, insecure)
            self._stub = ff_grpc.ApiStub(channel)

    def tls_check(self, host, cert, insecure):
        if insecure:
            channel = grpc.insecure_channel(
                host, options=(('grpc.enable_http_proxy', 0),))
        elif cert != None or os.getenv('FEATUREFORM_CERT') != None:
            if os.getenv('FEATUREFORM_CERT') != None and cert == None:
                cert = os.getenv('FEATUREFORM_CERT')
            with open(cert, 'rb') as f:
                credentials = grpc.ssl_channel_credentials(f.read())
            channel = grpc.secure_channel(host, credentials)
        else:
            credentials = grpc.ssl_channel_credentials()
            channel = grpc.secure_channel(host, credentials)
        return channel

    def apply(self):
        """Apply all definitions, creating and retrieving all specified resources.
        """
        
        if self.local:
            state().create_all_local()
        else:
            state().create_all(self._stub)

    def get_user(self, name, local=False):
        """Get a user. Prints out name of user, and all resources associated with the user.

        **Examples:**

        ``` py title="Input"
        featureformer = rc.get_user("featureformer")
        ```

        ``` json title="Output"
        // get_user prints out formatted information on user
        USER NAME:                     featureformer
        -----------------------------------------------

        NAME                           VARIANT                        TYPE
        avg_transactions               quickstart                     feature
        fraudulent                     quickstart                     label
        fraud_training                 quickstart                     training set
        transactions                   kaggle                         source
        average_user_transaction       quickstart                     source
        -----------------------------------------------
        ```
        
        ``` py title="Input"
        print(featureformer)
        ```

        ``` json title="Output"
        // get_user returns the User object

        name: "featureformer"
        features {
        name: "avg_transactions"
        variant: "quickstart"
        }
        labels {
        name: "fraudulent"
        variant: "quickstart"
        }
        trainingsets {
        name: "fraud_training"
        variant: "quickstart"
        }
        sources {
        name: "transactions"
        variant: "kaggle"
        }
        sources {
        name: "average_user_transaction"
        variant: "quickstart"
        }
        ```

        Args:
            name (str): Name of user to be retrieved

        Returns:
            user (User): User
        """
        if local:
            return get_user_info_local(name)
        return get_user_info(self._stub, name)
    
<<<<<<< HEAD
    def get_entity(self, name, local=False):
        """Get an entity.
=======
    def get_entity(self, name):
        """Get an entity. Prints out information on entity, and all resources associated with the entity.
>>>>>>> f7bbc4b5

        **Examples:**

        ``` py title="Input"
        entity = rc.get_entity("user")
        ```

        ``` json title="Output"
        // get_entity prints out formatted information on entity

        ENTITY NAME:                   user
        STATUS:                        NO_STATUS
        -----------------------------------------------

        NAME                           VARIANT                        TYPE
        avg_transactions               quickstart                     feature
        fraudulent                     quickstart                     label
        fraud_training                 quickstart                     training set
        -----------------------------------------------
        ```
        
        ``` py title="Input"
        print(postgres)
        ```

        ``` json title="Output"
        // get_entity returns the Entity object

        name: "user"
        features {
        name: "avg_transactions"
        variant: "quickstart"
        }
        labels {
        name: "fraudulent"
        variant: "quickstart"
        }
        trainingsets {
        name: "fraud_training"
        variant: "quickstart"
        }
        ```
        """
        if local:
            return get_entity_info_local(name)
        return get_entity_info(self._stub, name)

    def get_model(self, name):
        """Get a model. Prints out information on model, and all resources associated with the model.

        Args:
            name (str): Name of model to be retrieved

        Returns:
            model (Model): Model
        """
        return get_resource_info(self._stub, "model", name)

<<<<<<< HEAD
    def get_provider(self, name, local=False):
        if local:
            return get_provider_info_local(name)
        return get_provider_info(self._stub, name)

    def get_feature(self, name, variant=None, local=False):
        if local:
            if not variant:
                return get_resource_info_local("feature", name)
            return get_feature_variant_info_local(name, variant)
        if not variant:
            return get_resource_info(self._stub, "feature", name)
        return get_feature_variant_info(self._stub, name, variant)

    def get_label(self, name, variant=None, local=False):
        if local:
            if not variant:
                return get_resource_info_local("label", name)
            return get_label_variant_info_local(name, variant)
        if not variant:
            return get_resource_info(self._stub, "label", name)
        return get_label_variant_info(self._stub, name, variant)

    def get_training_set(self, name, variant=None, local=False):
        if local:
            if not variant:
                return get_resource_info_local("training-set", name)
            return get_training_set_variant_info_local(name, variant)
        if not variant:
            return get_resource_info(self._stub, "training-set", name)
        return get_training_set_variant_info(self._stub, name, variant)

    def get_source(self, name, variant=None, local=False):
        if local:
            if not variant:
                return get_resource_info_local("source", name)
            return get_source_variant_info_local(name, variant)
        if not variant:
            return get_resource_info(self._stub, "source", name)
        return get_source_variant_info(self._stub, name, variant)

    def list_features(self, local=False):
        if local:
            return list_name_variant_status_local("feature")
        return list_name_variant_status(self._stub, "feature")

    def list_labels(self, local=False):
        if local:
            return list_name_variant_status_local("label")
        return list_name_variant_status(self._stub, "label")

    def list_users(self, local=False):
        if local:
            return list_name_status_local("user")
        return list_name_status(self._stub, "user")

    def list_entities(self, local=False):
        if local:
            return list_name_status_local("entity")
        return list_name_status(self._stub, "entity")

    def list_sources(self, local=False):
        if local:
            return list_name_variant_status_desc_local("source")
        return list_name_variant_status_desc(self._stub, "source")

    def list_training_sets(self, local=False):
        if local:
            return list_name_variant_status_desc_local("training-set")
        return list_name_variant_status_desc(self._stub, "training-set")

    def list_models(self, local=False):
        if local:
            return list_name_status_desc_local("model")
        return list_name_status_desc(self._stub, "model")

    def list_providers(self, local=False):
        if local:
            return list_name_status_desc_local("provider")
=======
    def get_provider(self, name):
        """Get a provider. Prints out information on provider, and all resources associated with the provider.

        **Examples:**

        ``` py title="Input"
        postgres = rc.get_provider("postgres-quickstart")
        ```

        ``` json title="Output"
        // get_provider prints out formatted information on provider

        NAME:                          postgres-quickstart
        DESCRIPTION:                   A Postgres deployment we created for the Featureform quickstart
        TYPE:                          POSTGRES_OFFLINE
        SOFTWARE:                      postgres
        STATUS:                        NO_STATUS
        -----------------------------------------------
        SOURCES:
        NAME                           VARIANT
        transactions                   kaggle
        average_user_transaction       quickstart
        -----------------------------------------------
        FEATURES:
        NAME                           VARIANT
        -----------------------------------------------
        LABELS:
        NAME                           VARIANT
        fraudulent                     quickstart
        -----------------------------------------------
        TRAINING SETS:
        NAME                           VARIANT
        fraud_training                 quickstart
        -----------------------------------------------
        ```
        
        ``` py title="Input"
        print(postgres)
        ```

        ``` json title="Output"
        // get_provider returns the Provider object

        name: "postgres-quickstart"
        description: "A Postgres deployment we created for the Featureform quickstart"
        type: "POSTGRES_OFFLINE"
        software: "postgres"
        serialized_config: "{\"Host\": \"quickstart-postgres\", 
                            \"Port\": \"5432\", 
                            \"Username\": \"postgres\", 
                            \"Password\": \"password\", 
                            \"Database\": \"postgres\"}"                
        sources {
        name: "transactions"
        variant: "kaggle"
        }
        sources {
        name: "average_user_transaction"
        variant: "quickstart"
        }
        trainingsets {
        name: "fraud_training"
        variant: "quickstart"
        }
        labels {
        name: "fraudulent"
        variant: "quickstart"
        }
        ```

        Args:
            name (str): Name of provider to be retrieved

        Returns:
            provider (Provider): Provider
        """
        return get_provider_info(self._stub, name)

    def get_feature(self, name, variant=None):
        """Get a feature. Prints out information on feature, and all variants associated with the feature. If variant is included, print information on that specific variant and all resources associated with it.

        **Examples:**

        ``` py title="Input"
        avg_transactions = rc.get_feature("avg_transactions")
        ```

        ``` json title="Output"
        // get_feature prints out formatted information on feature

        NAME:                          avg_transactions
        STATUS:                        NO_STATUS
        -----------------------------------------------
        VARIANTS:
        quickstart                     default
        -----------------------------------------------
        ```
        
        ``` py title="Input"
        print(avg_transactions)
        ```

        ``` json title="Output"
        // get_feature returns the Feature object

        name: "avg_transactions"
        default_variant: "quickstart"
        variants: "quickstart"
        ```

        ``` py title="Input"
        avg_transactions_variant = ff.get_feature("avg_transactions", "quickstart")
        ```

        ``` json title="Output"
        // get_feature with variant provided prints out formatted information on feature variant

        NAME:                          avg_transactions
        VARIANT:                       quickstart
        TYPE:                          float32
        ENTITY:                        user
        OWNER:                         featureformer
        PROVIDER:                      redis-quickstart
        STATUS:                        NO_STATUS
        -----------------------------------------------
        SOURCE:
        NAME                           VARIANT
        average_user_transaction       quickstart
        -----------------------------------------------
        TRAINING SETS:
        NAME                           VARIANT
        fraud_training                 quickstart
        -----------------------------------------------
        ```
        
        ``` py title="Input"
        print(avg_transactions_variant)
        ```

        ``` json title="Output"
        // get_feature returns the FeatureVariant object

        name: "avg_transactions"
        variant: "quickstart"
        source {
        name: "average_user_transaction"
        variant: "quickstart"
        }
        type: "float32"
        entity: "user"
        created {
        seconds: 1658168552
        nanos: 142461900
        }
        owner: "featureformer"
        provider: "redis-quickstart"
        trainingsets {
        name: "fraud_training"
        variant: "quickstart"
        }
        columns {
        entity: "user_id"
        value: "avg_transaction_amt"
        }
        ```

        Args:
            name (str): Name of feature to be retrieved
            variant (str): Name of variant of feature 

        Returns:
            feature (Union[Feature, FeatureVariant]): Feature or FeatureVariant
        """
        if not variant:
            return get_resource_info(self._stub, "feature", name)
        return get_feature_variant_info(self._stub, name, variant)
        
    def get_label(self, name, variant=None):
        """Get a label. Prints out information on label, and all variants associated with the label. If variant is included, print information on that specific variant and all resources associated with it.

        **Examples:**

        ``` py title="Input"
        fraudulent = rc.get_label("fraudulent")
        ```

        ``` json title="Output"
        // get_label prints out formatted information on label

        NAME:                          fraudulent
        STATUS:                        NO_STATUS
        -----------------------------------------------
        VARIANTS:
        quickstart                     default
        -----------------------------------------------
        ```
        
        ``` py title="Input"
        print(fraudulent)
        ```

        ``` json title="Output"
        // get_label returns the Label object

        name: "fraudulent"
        default_variant: "quickstart"
        variants: "quickstart"
        ```

        ``` py title="Input"
        fraudulent_variant = ff.get_label("fraudulent", "quickstart")
        ```

        ``` json title="Output"
        // get_label with variant provided prints out formatted information on label variant

        NAME:                          fraudulent
        VARIANT:                       quickstart
        TYPE:                          bool
        ENTITY:                        user
        OWNER:                         featureformer
        PROVIDER:                      postgres-quickstart
        STATUS:                        NO_STATUS
        -----------------------------------------------
        SOURCE:
        NAME                           VARIANT
        transactions                   kaggle
        -----------------------------------------------
        TRAINING SETS:
        NAME                           VARIANT
        fraud_training                 quickstart
        -----------------------------------------------
        ```
        
        ``` py title="Input"
        print(fraudulent_variant)
        ```

        ``` json title="Output"
        // get_label returns the LabelVariant object

        name: "fraudulent"
        variant: "quickstart"
        type: "bool"
        source {
        name: "transactions"
        variant: "kaggle"
        }
        entity: "user"
        created {
        seconds: 1658168552
        nanos: 154924300
        }
        owner: "featureformer"
        provider: "postgres-quickstart"
        trainingsets {
        name: "fraud_training"
        variant: "quickstart"
        }
        columns {
        entity: "customerid"
        value: "isfraud"
        }
        ```

        Args:
            name (str): Name of label to be retrieved
            variant (str): Name of variant of label 

        Returns:
            label (Union[label, LabelVariant]): Label or LabelVariant
        """
        if not variant:
            return get_resource_info(self._stub, "label", name)
        return get_label_variant_info(self._stub, name, variant)

    def get_training_set(self, name, variant=None):
        """Get a training set. Prints out information on training set, and all variants associated with the training set. If variant is included, print information on that specific variant and all resources associated with it.

        **Examples:**

        ``` py title="Input"
        fraud_training = rc.get_training_set("fraud_training")
        ```

        ``` json title="Output"
        // get_training_set prints out formatted information on training set

        NAME:                          fraud_training
        STATUS:                        NO_STATUS
        -----------------------------------------------
        VARIANTS:
        quickstart                     default
        -----------------------------------------------
        ```
        
        ``` py title="Input"
        print(fraud_training)
        ```

        ``` json title="Output"
        // get_training_set returns the TrainingSet object

        name: "fraud_training"
        default_variant: "quickstart"
        variants: "quickstart"
        ```

        ``` py title="Input"
        fraudulent_variant = ff.get_training set("fraudulent", "quickstart")
        ```

        ``` json title="Output"
        // get_training_set with variant provided prints out formatted information on training set variant

        NAME:                          fraud_training
        VARIANT:                       quickstart
        OWNER:                         featureformer
        PROVIDER:                      postgres-quickstart
        STATUS:                        NO_STATUS
        -----------------------------------------------
        LABEL:
        NAME                           VARIANT
        fraudulent                     quickstart
        -----------------------------------------------
        FEATURES:
        NAME                           VARIANT
        avg_transactions               quickstart
        -----------------------------------------------
        ```
        
        ``` py title="Input"
        print(fraudulent_variant)
        ```

        ``` json title="Output"
        // get_training_set returns the TrainingSetVariant object

        name: "fraud_training"
        variant: "quickstart"
        owner: "featureformer"
        created {
        seconds: 1658168552
        nanos: 157934800
        }
        provider: "postgres-quickstart"
        features {
        name: "avg_transactions"
        variant: "quickstart"
        }
        label {
        name: "fraudulent"
        variant: "quickstart"
        }
        ```

        Args:
            name (str): Name of training set to be retrieved
            variant (str): Name of variant of training set 

        Returns:
            training_set (Union[TrainingSet, TrainingSetVariant]): TrainingSet or TrainingSetVariant
        """
        if not variant:
            return get_resource_info(self._stub, "training-set", name)
        return get_training_set_variant_info(self._stub, name, variant)

    def get_source(self, name, variant=None):
        """Get a source. Prints out information on source, and all variants associated with the source. If variant is included, print information on that specific variant and all resources associated with it.

        **Examples:**

        ``` py title="Input"
        transactions = rc.get_transactions("transactions")
        ```

        ``` json title="Output"
        // get_source prints out formatted information on source

        NAME:                          transactions
        STATUS:                        NO_STATUS
        -----------------------------------------------
        VARIANTS:
        kaggle                         default
        -----------------------------------------------
        ```
        
        ``` py title="Input"
        print(transactions)
        ```

        ``` json title="Output"
        // get_source returns the Source object

        name: "transactions"
        default_variant: "kaggle"
        variants: "kaggle"
        ```

        ``` py title="Input"
        transactions_variant = rc.get_source("transactions", "kaggle")
        ```

        ``` json title="Output"
        // get_source with variant provided prints out formatted information on source variant

        NAME:                          transactions
        VARIANT:                       kaggle
        OWNER:                         featureformer
        DESCRIPTION:                   Fraud Dataset From Kaggle
        PROVIDER:                      postgres-quickstart
        STATUS:                        NO_STATUS
        -----------------------------------------------
        DEFINITION:
        TRANSFORMATION

        -----------------------------------------------
        SOURCES
        NAME                           VARIANT
        -----------------------------------------------
        PRIMARY DATA
        Transactions
        FEATURES:
        NAME                           VARIANT
        -----------------------------------------------
        LABELS:
        NAME                           VARIANT
        fraudulent                     quickstart
        -----------------------------------------------
        TRAINING SETS:
        NAME                           VARIANT
        fraud_training                 quickstart
        -----------------------------------------------
        ```
        
        ``` py title="Input"
        print(transactions_variant)
        ```

        ``` json title="Output"
        // get_source returns the SourceVariant object

        name: "transactions"
        variant: "kaggle"
        owner: "featureformer"
        description: "Fraud Dataset From Kaggle"
        provider: "postgres-quickstart"
        created {
        seconds: 1658168552
        nanos: 128768000
        }
        trainingsets {
        name: "fraud_training"
        variant: "quickstart"
        }
        labels {
        name: "fraudulent"
        variant: "quickstart"
        }
        primaryData {
        table {
            name: "Transactions"
        }
        }
        ```

        Args:
            name (str): Name of source to be retrieved
            variant (str): Name of variant of source

        Returns:
            source (Union[Source, SourceVariant]): Source or SourceVariant
        """
        if not variant:
            return get_resource_info(self._stub, "source", name)
        return get_source_variant_info(self._stub, name, variant)

    def list_features(self):
        """List all features.

        **Examples:**
        ``` py title="Input"
        features_list = rc.list_features()
        ```

        ``` json title="Output"
        // list_features prints out formatted information on all features

        NAME                           VARIANT                        STATUS
        user_age                       quickstart (default)           READY
        avg_transactions               quickstart (default)           READY
        avg_transactions               production                     CREATED
        ```
        
        ``` py title="Input"
        print(features_list)
        ```

        ``` json title="Output"
        // list_features returns a list of Feature objects

        [name: "user_age"
        default_variant: "quickstart"
        variants: "quickstart"
        , name: "avg_transactions"
        default_variant: "quickstart"
        variants: "quickstart"
        variants: "production"
        ]
        ```

        Returns:
            features (List[Feature]): List of Feature Objects
        """
        return list_name_variant_status(self._stub, "feature")

    def list_labels(self):
        """List all labels.

        **Examples:**
        ``` py title="Input"
        features_list = rc.list_labels()
        ```

        ``` json title="Output"
        // list_labels prints out formatted information on all labels

        NAME                           VARIANT                        STATUS
        user_age                       quickstart (default)           READY
        avg_transactions               quickstart (default)           READY
        avg_transactions               production                     CREATED
        ```
        
        ``` py title="Input"
        print(label_list)
        ```

        ``` json title="Output"
        // list_features returns a list of Feature objects
        
        [name: "user_age"
        default_variant: "quickstart"
        variants: "quickstart"
        , name: "avg_transactions"
        default_variant: "quickstart"
        variants: "quickstart"
        variants: "production"
        ]
        ```

        Returns:
            labels (List[Label]): List of Label Objects
        """
        return list_name_variant_status(self._stub, "label")

    def list_users(self):
        """List all users. Prints a list of all users.

        **Examples:**
        ``` py title="Input"
        users_list = rc.list_users()
        ```

        ``` json title="Output"
        // list_users prints out formatted information on all users

        NAME                           STATUS
        featureformer                  NO_STATUS
        featureformers_friend          CREATED
        ```
        
        ``` py title="Input"
        print(features_list)
        ```

        ``` json title="Output"
        // list_features returns a list of Feature objects
        
        [name: "featureformer"
        features {
        name: "avg_transactions"
        variant: "quickstart"
        }
        labels {
        name: "fraudulent"
        variant: "quickstart"
        }
        trainingsets {
        name: "fraud_training"
        variant: "quickstart"
        }
        sources {
        name: "transactions"
        variant: "kaggle"
        }
        sources {
        name: "average_user_transaction"
        variant: "quickstart"
        },
        name: "featureformers_friend"
        features {
        name: "user_age"
        variant: "production"
        }
        sources {
        name: "user_profiles"
        variant: "production"
        }
        ]
        ```

        Returns:
            users (List[User]): List of User Objects
        """
        return list_name_status(self._stub, "user")

    def list_entities(self):
        """List all entities. Prints a list of all entities.

        **Examples:**
        ``` py title="Input"
        entities = rc.list_entities()
        ```

        ``` json title="Output"
        // list_entities prints out formatted information on all entities

        NAME                           STATUS
        user                           CREATED
        transaction                    CREATED
        ```
        
        ``` py title="Input"
        print(features_list)
        ```

        ``` json title="Output"
        // list_entities returns a list of Entity objects
        
        [name: "user"
        features {
        name: "avg_transactions"
        variant: "quickstart"
        }
        features {
        name: "avg_transactions"
        variant: "production"
        }
        features {
        name: "user_age"
        variant: "quickstart"
        }
        labels {
        name: "fraudulent"
        variant: "quickstart"
        }
        trainingsets {
        name: "fraud_training"
        variant: "quickstart"
        }
        ,
        name: "transaction"
        features {
        name: "amount_spent"
        variant: "production"
        }
        ]
        ```

        Returns:
            entities (List[Entity]): List of Entity Objects
        """
        return list_name_status(self._stub, "entity")

    def list_sources(self):
        """List all sources. Prints a list of all sources.

        **Examples:**
        ``` py title="Input"
        sources_list = rc.list_sources()
        ```

        ``` json title="Output"
        // list_sources prints out formatted information on all sources

        NAME                           VARIANT                        STATUS                         DESCRIPTION
        average_user_transaction       quickstart (default)           NO_STATUS                      the average transaction amount for a user
        transactions                   kaggle (default)               NO_STATUS                      Fraud Dataset From Kaggle   
        ```
        
        ``` py title="Input"
        print(sources_list)
        ```

        ``` json title="Output"
        // list_sources returns a list of Source objects
        
        [name: "average_user_transaction"
        default_variant: "quickstart"
        variants: "quickstart"
        , name: "transactions"
        default_variant: "kaggle"
        variants: "kaggle"
        ]
        ```

        Returns:
            sources (List[Source]): List of Source Objects
        """
        return list_name_variant_status_desc(self._stub, "source")

    def list_training_sets(self):
        """List all training sets. Prints a list of all training sets.

        **Examples:**
        ``` py title="Input"
        training_sets_list = rc.list_training_sets()
        ```

        ``` json title="Output"
        // list_training_sets prints out formatted information on all training sets

        NAME                           VARIANT                        STATUS                         DESCRIPTION
        fraud_training                 quickstart (default)           READY                          Training set for fraud detection.
        fraud_training                 v2                             CREATED                        Improved training set for fraud detection.
        recommender                    v1 (default)                   CREATED                        Training set for recommender system.
        ```
        
        ``` py title="Input"
        print(training_sets_list)
        ```

        ``` json title="Output"
        // list_training_sets returns a list of TrainingSet objects
        
        [name: "fraud_training"
        default_variant: "quickstart"
        variants: "quickstart", "v2",
        name: "recommender"
        default_variant: "v1"
        variants: "v1"
        ]
        ```

        Returns:
            training_sets (List[TrainingSet]): List of TrainingSet Objects
        """
        return list_name_variant_status_desc(self._stub, "training-set")

    def list_models(self):
        """List all models. Prints a list of all models.

        Returns:
            models (List[Model]): List of Model Objects
        """
        return list_name_status_desc(self._stub, "model")

    def list_providers(self):
        """List all providers. Prints a list of all providers.

        **Examples:**
        ``` py title="Input"
        providers_list = rc.list_providers()
        ```

        ``` json title="Output"
        // list_providers prints out formatted information on all providers

        NAME                           STATUS                         DESCRIPTION
        redis-quickstart               CREATED                      A Redis deployment we created for the Featureform quickstart
        postgres-quickstart            CREATED                      A Postgres deployment we created for the Featureform quickst
        ```
        
        ``` py title="Input"
        print(providers_list)
        ```

        ``` json title="Output"
        // list_providers returns a list of Providers objects
        
        [name: "redis-quickstart"
        description: "A Redis deployment we created for the Featureform quickstart"
        type: "REDIS_ONLINE"
        software: "redis"
        serialized_config: "{\"Addr\": \"quickstart-redis:6379\", \"Password\": \"\", \"DB\": 0}"
        features {
        name: "avg_transactions"
        variant: "quickstart"
        }
        features {
        name: "avg_transactions"
        variant: "production"
        }
        features {
        name: "user_age"
        variant: "quickstart"
        }
        , name: "postgres-quickstart"
        description: "A Postgres deployment we created for the Featureform quickstart"
        type: "POSTGRES_OFFLINE"
        software: "postgres"
        serialized_config: "{\"Host\": \"quickstart-postgres\", \"Port\": \"5432\", \"Username\": \"postgres\", \"Password\": \"password\", \"Database\": \"postgres\"}"
        sources {
        name: "transactions"
        variant: "kaggle"
        }
        sources {
        name: "average_user_transaction"
        variant: "quickstart"
        }
        trainingsets {
        name: "fraud_training"
        variant: "quickstart"
        }
        labels {
        name: "fraudulent"
        variant: "quickstart"
        }
        ]
        ```

        Returns:
            providers (List[Provider]): List of Provider Objects
        """
>>>>>>> f7bbc4b5
        return list_name_status_desc(self._stub, "provider")

global_registrar = Registrar()
state = global_registrar.state
register_user = global_registrar.register_user
register_redis = global_registrar.register_redis
register_firestore = global_registrar.register_firestore
register_cassandra = global_registrar.register_cassandra
register_dynamodb = global_registrar.register_dynamodb
register_snowflake = global_registrar.register_snowflake
register_postgres = global_registrar.register_postgres
register_redshift = global_registrar.register_redshift
register_local = global_registrar.register_local
register_entity = global_registrar.register_entity
register_column_resources = global_registrar.register_column_resources
register_training_set = global_registrar.register_training_set
sql_transformation = global_registrar.sql_transformation
register_sql_transformation = global_registrar.register_sql_transformation
get_entity = global_registrar.get_entity
get_source = global_registrar.get_source
get_local = global_registrar.get_local
get_redis = global_registrar.get_redis
get_postgres = global_registrar.get_postgres
get_snowflake = global_registrar.get_snowflake<|MERGE_RESOLUTION|>--- conflicted
+++ resolved
@@ -630,9 +630,6 @@
         fakeProvider = Provider(name=name, function="OFFLINE", description="", team="", config=fakeConfig)
         return OfflineSQLProvider(self, fakeProvider)
 
-<<<<<<< HEAD
-    def get_entity(self, name):
-=======
     def get_entity(self, name, local=False):
         """Get an entity. The returned object can be used to register additional resources.
 
@@ -654,7 +651,6 @@
         Returns:
             entity (EntityRegistrar): Entity
         """
->>>>>>> f7bbc4b5
         get = EntityReference(name=name, obj=None)
         self.__resources.append(get)
         fakeEntity = Entity(name=name, description="")
@@ -1380,13 +1376,8 @@
             return get_user_info_local(name)
         return get_user_info(self._stub, name)
     
-<<<<<<< HEAD
     def get_entity(self, name, local=False):
-        """Get an entity.
-=======
-    def get_entity(self, name):
         """Get an entity. Prints out information on entity, and all resources associated with the entity.
->>>>>>> f7bbc4b5
 
         **Examples:**
 
@@ -1445,88 +1436,7 @@
         """
         return get_resource_info(self._stub, "model", name)
 
-<<<<<<< HEAD
     def get_provider(self, name, local=False):
-        if local:
-            return get_provider_info_local(name)
-        return get_provider_info(self._stub, name)
-
-    def get_feature(self, name, variant=None, local=False):
-        if local:
-            if not variant:
-                return get_resource_info_local("feature", name)
-            return get_feature_variant_info_local(name, variant)
-        if not variant:
-            return get_resource_info(self._stub, "feature", name)
-        return get_feature_variant_info(self._stub, name, variant)
-
-    def get_label(self, name, variant=None, local=False):
-        if local:
-            if not variant:
-                return get_resource_info_local("label", name)
-            return get_label_variant_info_local(name, variant)
-        if not variant:
-            return get_resource_info(self._stub, "label", name)
-        return get_label_variant_info(self._stub, name, variant)
-
-    def get_training_set(self, name, variant=None, local=False):
-        if local:
-            if not variant:
-                return get_resource_info_local("training-set", name)
-            return get_training_set_variant_info_local(name, variant)
-        if not variant:
-            return get_resource_info(self._stub, "training-set", name)
-        return get_training_set_variant_info(self._stub, name, variant)
-
-    def get_source(self, name, variant=None, local=False):
-        if local:
-            if not variant:
-                return get_resource_info_local("source", name)
-            return get_source_variant_info_local(name, variant)
-        if not variant:
-            return get_resource_info(self._stub, "source", name)
-        return get_source_variant_info(self._stub, name, variant)
-
-    def list_features(self, local=False):
-        if local:
-            return list_name_variant_status_local("feature")
-        return list_name_variant_status(self._stub, "feature")
-
-    def list_labels(self, local=False):
-        if local:
-            return list_name_variant_status_local("label")
-        return list_name_variant_status(self._stub, "label")
-
-    def list_users(self, local=False):
-        if local:
-            return list_name_status_local("user")
-        return list_name_status(self._stub, "user")
-
-    def list_entities(self, local=False):
-        if local:
-            return list_name_status_local("entity")
-        return list_name_status(self._stub, "entity")
-
-    def list_sources(self, local=False):
-        if local:
-            return list_name_variant_status_desc_local("source")
-        return list_name_variant_status_desc(self._stub, "source")
-
-    def list_training_sets(self, local=False):
-        if local:
-            return list_name_variant_status_desc_local("training-set")
-        return list_name_variant_status_desc(self._stub, "training-set")
-
-    def list_models(self, local=False):
-        if local:
-            return list_name_status_desc_local("model")
-        return list_name_status_desc(self._stub, "model")
-
-    def list_providers(self, local=False):
-        if local:
-            return list_name_status_desc_local("provider")
-=======
-    def get_provider(self, name):
         """Get a provider. Prints out information on provider, and all resources associated with the provider.
 
         **Examples:**
@@ -1602,9 +1512,11 @@
         Returns:
             provider (Provider): Provider
         """
+        if local:
+            return get_provider_info_local(name)
         return get_provider_info(self._stub, name)
 
-    def get_feature(self, name, variant=None):
+    def get_feature(self, name, variant=None, local=False):
         """Get a feature. Prints out information on feature, and all variants associated with the feature. If variant is included, print information on that specific variant and all resources associated with it.
 
         **Examples:**
@@ -1699,11 +1611,15 @@
         Returns:
             feature (Union[Feature, FeatureVariant]): Feature or FeatureVariant
         """
+        if local:
+            if not variant:
+                return get_resource_info_local("feature", name)
+            return get_feature_variant_info_local(name, variant)
         if not variant:
             return get_resource_info(self._stub, "feature", name)
         return get_feature_variant_info(self._stub, name, variant)
-        
-    def get_label(self, name, variant=None):
+
+    def get_label(self, name, variant=None, local=False):
         """Get a label. Prints out information on label, and all variants associated with the label. If variant is included, print information on that specific variant and all resources associated with it.
 
         **Examples:**
@@ -1798,11 +1714,15 @@
         Returns:
             label (Union[label, LabelVariant]): Label or LabelVariant
         """
+        if local:
+            if not variant:
+                return get_resource_info_local("label", name)
+            return get_label_variant_info_local(name, variant)
         if not variant:
             return get_resource_info(self._stub, "label", name)
         return get_label_variant_info(self._stub, name, variant)
 
-    def get_training_set(self, name, variant=None):
+    def get_training_set(self, name, variant=None, local=False):
         """Get a training set. Prints out information on training set, and all variants associated with the training set. If variant is included, print information on that specific variant and all resources associated with it.
 
         **Examples:**
@@ -1889,11 +1809,15 @@
         Returns:
             training_set (Union[TrainingSet, TrainingSetVariant]): TrainingSet or TrainingSetVariant
         """
+        if local:
+            if not variant:
+                return get_resource_info_local("training-set", name)
+            return get_training_set_variant_info_local(name, variant)
         if not variant:
             return get_resource_info(self._stub, "training-set", name)
         return get_training_set_variant_info(self._stub, name, variant)
 
-    def get_source(self, name, variant=None):
+    def get_source(self, name, variant=None, local=False):
         """Get a source. Prints out information on source, and all variants associated with the source. If variant is included, print information on that specific variant and all resources associated with it.
 
         **Examples:**
@@ -1999,11 +1923,15 @@
         Returns:
             source (Union[Source, SourceVariant]): Source or SourceVariant
         """
+        if local:
+            if not variant:
+                return get_resource_info_local("source", name)
+            return get_source_variant_info_local(name, variant)
         if not variant:
             return get_resource_info(self._stub, "source", name)
         return get_source_variant_info(self._stub, name, variant)
 
-    def list_features(self):
+    def list_features(self, local=False):
         """List all features.
 
         **Examples:**
@@ -2040,9 +1968,11 @@
         Returns:
             features (List[Feature]): List of Feature Objects
         """
+        if local:
+            return list_name_variant_status_local("feature")
         return list_name_variant_status(self._stub, "feature")
 
-    def list_labels(self):
+    def list_labels(self, local=False):
         """List all labels.
 
         **Examples:**
@@ -2079,9 +2009,11 @@
         Returns:
             labels (List[Label]): List of Label Objects
         """
+        if local:
+            return list_name_variant_status_local("label")
         return list_name_variant_status(self._stub, "label")
 
-    def list_users(self):
+    def list_users(self, local=False):
         """List all users. Prints a list of all users.
 
         **Examples:**
@@ -2140,9 +2072,11 @@
         Returns:
             users (List[User]): List of User Objects
         """
+        if local:
+            return list_name_status_local("user")
         return list_name_status(self._stub, "user")
 
-    def list_entities(self):
+    def list_entities(self, local=False):
         """List all entities. Prints a list of all entities.
 
         **Examples:**
@@ -2198,9 +2132,11 @@
         Returns:
             entities (List[Entity]): List of Entity Objects
         """
+        if local:
+            return list_name_status_local("entity")
         return list_name_status(self._stub, "entity")
 
-    def list_sources(self):
+    def list_sources(self, local=False):
         """List all sources. Prints a list of all sources.
 
         **Examples:**
@@ -2235,9 +2171,11 @@
         Returns:
             sources (List[Source]): List of Source Objects
         """
+        if local:
+            return list_name_variant_status_desc_local("source")
         return list_name_variant_status_desc(self._stub, "source")
 
-    def list_training_sets(self):
+    def list_training_sets(self, local=False):
         """List all training sets. Prints a list of all training sets.
 
         **Examples:**
@@ -2273,17 +2211,21 @@
         Returns:
             training_sets (List[TrainingSet]): List of TrainingSet Objects
         """
+        if local:
+            return list_name_variant_status_desc_local("training-set")
         return list_name_variant_status_desc(self._stub, "training-set")
 
-    def list_models(self):
+    def list_models(self, local=False):
         """List all models. Prints a list of all models.
 
         Returns:
             models (List[Model]): List of Model Objects
         """
+        if local:
+            return list_name_status_desc_local("model")
         return list_name_status_desc(self._stub, "model")
 
-    def list_providers(self):
+    def list_providers(self, local=False):
         """List all providers. Prints a list of all providers.
 
         **Examples:**
@@ -2350,7 +2292,8 @@
         Returns:
             providers (List[Provider]): List of Provider Objects
         """
->>>>>>> f7bbc4b5
+        if local:
+            return list_name_status_desc_local("provider")
         return list_name_status_desc(self._stub, "provider")
 
 global_registrar = Registrar()
