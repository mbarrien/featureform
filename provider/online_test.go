//go:build online
// +build online

// This Source Code Form is subject to the terms of the Mozilla Public
// License, v. 2.0. If a copy of the MPL was not distributed with this
// file, You can obtain one at https://mozilla.org/MPL/2.0/.
package provider

import (
	"fmt"
	"io/ioutil"
	"os"
	"reflect"
	"testing"

	"github.com/alicebob/miniredis"
	"github.com/google/uuid"
)

func mockRedis() *miniredis.Miniredis {
	s, err := miniredis.Run()
	if err != nil {
		panic(err)
	}
	return s
}

type OnlineResource struct {
	Entity string
	Value  interface{}
	Type   ValueType
}

func TestOnlineStores(t *testing.T) {
	testFns := map[string]func(*testing.T, OnlineStore){
		"CreateGetTable":     testCreateGetTable,
		"TableAlreadyExists": testTableAlreadyExists,
		"TableNotFound":      testTableNotFound,
		"SetGetEntity":       testSetGetEntity,
		"EntityNotFound":     testEntityNotFound,
		"TypeCasting":        testTypeCasting,
	}

<<<<<<< HEAD
	//Redis (Mock)
=======
	// Redis (Mock)
>>>>>>> 46da11e6
	miniRedis := mockRedis()
	defer miniRedis.Close()
	mockRedisAddr := miniRedis.Addr()
	redisMockConfig := &RedisConfig{
		Addr: mockRedisAddr,
	}

	//Redis (Live)
	redisPort := os.Getenv("REDIS_PORT")
	liveAddr := fmt.Sprintf("%s:%s", "localhost", redisPort)
	redisLiveConfig := &RedisConfig{
		Addr: liveAddr,
	}

<<<<<<< HEAD
	//Cassandra
	cassandraAddr := "localhost:9042"
	cassandraUsername := os.Getenv("CASSANDRA_USER")
	cassandraPassword := os.Getenv("CASSANDRA_PASSWORD")
	cassandraConfig := &CassandraConfig{
		Addr:        cassandraAddr,
		Username:    cassandraUsername,
		Consistency: "ONE",
		Password:    cassandraPassword,
		Replication: 3,
	}

	//Firestore
	projectID := os.Getenv("FIRESTORE_PROJECT")
	firestoreCredentials := os.Getenv("FIRESTORE_CRED")
	JSONCredentials, err := ioutil.ReadFile(firestoreCredentials)
	if err != nil {
		panic(err)
	}
	firestoreConfig := &FirestoreConfig{
		ProjectID:   projectID,
		Credentials: JSONCredentials,
=======
	dynamoAccessKey := os.Getenv("DYNAMO_ACCESS_KEY")
	dynamoSecretKey := os.Getenv("DYNAMO_SECRET_KEY")
	dynamoConfig := &DynamodbConfig{
		Region:    "us-east-1",
		AccessKey: dynamoAccessKey,
		SecretKey: dynamoSecretKey,
>>>>>>> 46da11e6
	}

	testList := []struct {
		t               Type
		c               SerializedConfig
		integrationTest bool
	}{
		{LocalOnline, []byte{}, false},
		{RedisOnline, redisMockConfig.Serialized(), false},
		{RedisOnline, redisLiveConfig.Serialized(), true},
<<<<<<< HEAD
		{CassandraOnline, cassandraConfig.Serialized(), true},
		{FirestoreOnline, firestoreConfig.Serialized(), true},
=======
		{DynamoDBOnline, dynamoConfig.Serialized(), true},
>>>>>>> 46da11e6
	}
	for _, testItem := range testList {
		if testing.Short() && testItem.integrationTest {
			t.Logf("Skipping %s, because it is an integration test", testItem.t)
			continue
		}
		for name, fn := range testFns {
			provider, err := Get(testItem.t, testItem.c)
			if err != nil {
				t.Fatalf("Failed to get provider %s: %s", testItem.t, err)
			}
			store, err := provider.AsOnlineStore()
			if err != nil {
				t.Fatalf("Failed to use provider %s as OnlineStore: %s", testItem.t, err)
			}
			var prefix string
			if testItem.integrationTest {
				prefix = "INTEGRATION"
			} else {
				prefix = "UNIT"
			}
			testName := fmt.Sprintf("%s_%s_%s", testItem.t, prefix, name)
			t.Run(testName, func(t *testing.T) {
				fn(t, store)
			})
		}
	}
}

func randomFeatureVariant() (string, string) {
	return uuid.NewString(), uuid.NewString()
}

func testCreateGetTable(t *testing.T, store OnlineStore) {
	mockFeature, mockVariant := randomFeatureVariant()
	defer store.DeleteTable(mockFeature, mockVariant)
	if tab, err := store.CreateTable(mockFeature, mockVariant, String); tab == nil || err != nil {
		t.Fatalf("Failed to create table: %s", err)
	}
	if tab, err := store.GetTable(mockFeature, mockVariant); tab == nil || err != nil {
		t.Fatalf("Failed to get table: %s", err)
	}
}

func testTableAlreadyExists(t *testing.T, store OnlineStore) {
	mockFeature, mockVariant := randomFeatureVariant()
	defer store.DeleteTable(mockFeature, mockVariant)
	if _, err := store.CreateTable(mockFeature, mockVariant, String); err != nil {
		t.Fatalf("Failed to create table: %s", err)
	}
	if _, err := store.CreateTable(mockFeature, mockVariant, String); err == nil {
		t.Fatalf("Succeeded in creating table twice")
	} else if casted, valid := err.(*TableAlreadyExists); !valid {
		t.Fatalf("Wrong error for table already exists: %T", err)
	} else if casted.Error() == "" {
		t.Fatalf("TableAlreadyExists has empty error message")
	}
}

func testTableNotFound(t *testing.T, store OnlineStore) {
	mockFeature, mockVariant := randomFeatureVariant()
	if _, err := store.GetTable(mockFeature, mockVariant); err == nil {
		t.Fatalf("Succeeded in getting non-existent table")
	} else if casted, valid := err.(*TableNotFound); !valid {
		t.Fatalf("Wrong error for table not found: %s,%T", err, err)
	} else if casted.Error() == "" {
		t.Fatalf("TableNotFound has empty error message")
	}
}

func testSetGetEntity(t *testing.T, store OnlineStore) {
	mockFeature, mockVariant := randomFeatureVariant()
	defer store.DeleteTable(mockFeature, mockVariant)
	entity, val := "e", "val"
	defer store.DeleteTable(mockFeature, mockVariant)
	tab, err := store.CreateTable(mockFeature, mockVariant, String)
	if err != nil {
		t.Fatalf("Failed to create table: %s", err)
	}
	if err := tab.Set(entity, val); err != nil {
		t.Fatalf("Failed to set entity: %s", err)
	}
	gotVal, err := tab.Get(entity)
	if err != nil {
		t.Fatalf("Failed to get entity: %s", err)
	}
	if !reflect.DeepEqual(val, gotVal) {
		t.Fatalf("Values are not the same %v %v", val, gotVal)
	}
}

func testEntityNotFound(t *testing.T, store OnlineStore) {
	mockFeature, mockVariant := uuid.NewString(), "v"
	entity := "e"
	defer store.DeleteTable(mockFeature, mockVariant)
	tab, err := store.CreateTable(mockFeature, mockVariant, String)
	if err != nil {
		t.Fatalf("Failed to create table: %s", err)
	}
	if _, err := tab.Get(entity); err == nil {
		t.Fatalf("succeeded in getting non-existent entity")
	} else if casted, valid := err.(*EntityNotFound); !valid {
		t.Fatalf("Wrong error for entity not found: %T", err)
	} else if casted.Error() == "" {
		t.Fatalf("EntityNotFound has empty error message")
	}
}

func testTypeCasting(t *testing.T, store OnlineStore) {
	onlineResources := []OnlineResource{
		{
			Entity: "a",
			Value:  int(1),
			Type:   Int,
		},
		{
			Entity: "b",
			Value:  int64(1),
			Type:   Int64,
		},
		{
			Entity: "c",
			Value:  float32(1.0),
			Type:   Float32,
		},
		{
			Entity: "d",
			Value:  float64(1.0),
			Type:   Float64,
		},
		{
			Entity: "e",
			Value:  "1.0",
			Type:   String,
		},
		{
			Entity: "f",
			Value:  false,
			Type:   Bool,
		},
	}
	for _, resource := range onlineResources {
		featureName := uuid.New().String()
		tab, err := store.CreateTable(featureName, "", resource.Type)
		if err != nil {
			t.Fatalf("Failed to create table: %s", err)
		}
		if err := tab.Set(resource.Entity, resource.Value); err != nil {
			t.Fatalf("Failed to set entity: %s", err)
		}
		gotVal, err := tab.Get(resource.Entity)
		if err != nil {
			t.Fatalf("Failed to get entity: %s", err)
		}
		if !reflect.DeepEqual(resource.Value, gotVal) {
			t.Fatalf("Values are not the same %v, type %T. %v, type %T", resource.Value, resource.Value, gotVal, gotVal)
		}
		store.DeleteTable(featureName, "")
	}
}<|MERGE_RESOLUTION|>--- conflicted
+++ resolved
@@ -40,12 +40,8 @@
 		"EntityNotFound":     testEntityNotFound,
 		"TypeCasting":        testTypeCasting,
 	}
-
-<<<<<<< HEAD
-	//Redis (Mock)
-=======
+  
 	// Redis (Mock)
->>>>>>> 46da11e6
 	miniRedis := mockRedis()
 	defer miniRedis.Close()
 	mockRedisAddr := miniRedis.Addr()
@@ -60,7 +56,6 @@
 		Addr: liveAddr,
 	}
 
-<<<<<<< HEAD
 	//Cassandra
 	cassandraAddr := "localhost:9042"
 	cassandraUsername := os.Getenv("CASSANDRA_USER")
@@ -83,14 +78,14 @@
 	firestoreConfig := &FirestoreConfig{
 		ProjectID:   projectID,
 		Credentials: JSONCredentials,
-=======
+   }
+
 	dynamoAccessKey := os.Getenv("DYNAMO_ACCESS_KEY")
 	dynamoSecretKey := os.Getenv("DYNAMO_SECRET_KEY")
 	dynamoConfig := &DynamodbConfig{
 		Region:    "us-east-1",
 		AccessKey: dynamoAccessKey,
 		SecretKey: dynamoSecretKey,
->>>>>>> 46da11e6
 	}
 
 	testList := []struct {
@@ -101,12 +96,9 @@
 		{LocalOnline, []byte{}, false},
 		{RedisOnline, redisMockConfig.Serialized(), false},
 		{RedisOnline, redisLiveConfig.Serialized(), true},
-<<<<<<< HEAD
 		{CassandraOnline, cassandraConfig.Serialized(), true},
 		{FirestoreOnline, firestoreConfig.Serialized(), true},
-=======
 		{DynamoDBOnline, dynamoConfig.Serialized(), true},
->>>>>>> 46da11e6
 	}
 	for _, testItem := range testList {
 		if testing.Short() && testItem.integrationTest {
