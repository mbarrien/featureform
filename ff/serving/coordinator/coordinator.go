package coordinator

import (
	"context"
	"fmt"
	"go.etcd.io/etcd/api/v3/mvccpb"
	"strings"
	"time"

	db "github.com/jackc/pgx/v4"
	"go.uber.org/zap"

	"github.com/featureform/serving/metadata"
	provider "github.com/featureform/serving/provider"
	runner "github.com/featureform/serving/runner"
	mvccpb "go.etcd.io/etcd/api/v3/mvccpb"
	clientv3 "go.etcd.io/etcd/client/v3"
	"go.etcd.io/etcd/client/v3/concurrency"
)

func templateReplace(template string, replacements map[string]string) (string, error) {
	formattedString := ""
	numEscapes := strings.Count(template, "{{")
	for i := 0; i < numEscapes; i++ {
		split := strings.SplitN(template, "{{", 2)
		afterSplit := strings.SplitN(split[1], "}}", 2)
		key := strings.TrimSpace(afterSplit[0])
		replacement, has := replacements[key]
		if !has {
			return "", fmt.Errorf("no key set")
		}
		formattedString += fmt.Sprintf("%s%s", split[0], replacement)
		template = afterSplit[1]
	}
	formattedString += template
	return formattedString, nil
}

type Coordinator struct {
	Metadata   *metadata.Client
	Logger     *zap.SugaredLogger
	EtcdClient *clientv3.Client
	KVClient   *clientv3.KV
	Spawner    JobSpawner
	Timeout    int32
}

func (c *Coordinator) AwaitPendingSource(sourceNameVariant metadata.NameVariant) (*metadata.SourceVariant, error) {
	sourceStatus := metadata.PENDING
	start := time.Now()
	elapsed := time.Since(start)
	for sourceStatus != metadata.READY && elapsed < time.Duration(c.Timeout)*time.Second {
		source, err := c.Metadata.GetSourceVariant(context.Background(), sourceNameVariant)
		if err != nil {
			return nil, err
		}
		sourceStatus := source.Status()
		if sourceStatus == metadata.FAILED {
			return nil, fmt.Errorf("source of feature not ready")
		}
		if sourceStatus == metadata.READY {
			return source, nil
		}
		elapsed = time.Since(start)
		time.Sleep(1 * time.Second)
	}
	return nil, fmt.Errorf("waited too long for source to become ready")
}

type JobSpawner interface {
	GetJobRunner(jobName string, config runner.Config) (runner.Runner, error)
}

type KubernetesJobSpawner struct{}

type MemoryJobSpawner struct{}

func GetLockKey(jobKey string) string {
	return fmt.Sprintf("LOCK_%s", jobKey)
}

func (k *KubernetesJobSpawner) GetJobRunner(jobName string, config runner.Config) (runner.Runner, error) {
	kubeConfig := runner.KubernetesRunnerConfig{
		EnvVars:  map[string]string{"NAME": jobName, "CONFIG": string(config)},
		Image:    "featureform/worker",
		NumTasks: 1,
	}
	jobRunner, err := runner.NewKubernetesRunner(kubeConfig)
	if err != nil {
		return nil, err
	}
	return jobRunner, nil
}

func (k *MemoryJobSpawner) GetJobRunner(jobName string, config runner.Config) (runner.Runner, error) {
	jobRunner, err := runner.Create(jobName, config)
	if err != nil {
		return nil, err
	}
	return jobRunner, nil
}

func NewCoordinator(meta *metadata.Client, logger *zap.SugaredLogger, cli *clientv3.Client, spawner JobSpawner) (*Coordinator, error) {
	logger.Info("Creating new coordinator")
	kvc := clientv3.NewKV(cli)
	return &Coordinator{
		Metadata:   meta,
		Logger:     logger,
		EtcdClient: cli,
		KVClient:   &kvc,
		Spawner:    spawner,
		Timeout:    5,
	}, nil
}

const MAX_ATTEMPTS = 1

func (c *Coordinator) WatchForNewJobs() error {
	c.Logger.Info("Watching for new jobs")
	getResp, err := (*c.KVClient).Get(context.Background(), "JOB_", clientv3.WithPrefix())
	if err != nil {
		return err
	}
	for _, kv := range getResp.Kvs {
<<<<<<< HEAD
=======
		fmt.Println("FOUND:", kv)
>>>>>>> b45b7e3e
		go func(kv *mvccpb.KeyValue) {
			err := c.executeJob(string(kv.Key))
			if err != nil {
				c.Logger.Debugw("Error executing job", "error", err)
			}
		}(kv)
	}
	for {
		rch := c.EtcdClient.Watch(context.Background(), "JOB_", clientv3.WithPrefix())
		for wresp := range rch {
			for _, ev := range wresp.Events {
				if ev.Type == 0 {
<<<<<<< HEAD
=======
					fmt.Println("EXECUTING:", ev.Kv.Key)
>>>>>>> b45b7e3e
					go func(ev *clientv3.Event) {
						err := c.executeJob(string(ev.Kv.Key))
						if err != nil {
							c.Logger.Debugw("Error executing job", "error", err)
						}
					}(ev)
				}

			}
		}
	}
	return nil
}

func (c *Coordinator) mapNameVariantsToTables(sources []metadata.NameVariant) (map[string]string, error) {
	sourceMap := make(map[string]string)
	for _, nameVariant := range sources {
		var tableName string
		source, err := c.Metadata.GetSourceVariant(context.Background(), nameVariant)
		if err != nil {
			return nil, err
		}
		if source.Status() != metadata.READY {
			return nil, fmt.Errorf("source in query not ready")
		}
		providerResourceID := provider.ResourceID{Name: source.Name(), Variant: source.Variant()}
		if source.IsSQLTransformation() {
			tableName, err = provider.GetTransformationName(providerResourceID)
			if err != nil {
				return nil, err
			}
		} else if source.IsPrimaryDataSQLTable() {
			tableName, err = provider.GetPrimaryTableName(providerResourceID)
			if err != nil {
				return nil, err
			}
		}
		sourceMap[nameVariant.ClientString()] = tableName
	}
	return sourceMap, nil
}

func sanitize(ident string) string {
	return db.Identifier{ident}.Sanitize()
}

func (c *Coordinator) runSQLTransformationJob(transformSource *metadata.SourceVariant, resID metadata.ResourceID, offlineStore provider.OfflineStore) error {
	c.Logger.Info("Running SQL transformation job on resource: ", resID)
	templateString := transformSource.SQLTransformationQuery()
	sources := transformSource.SQLTransformationSources()
	allReady := false
	for !allReady {
		sourceVariants, err := c.Metadata.GetSourceVariants(context.Background(), sources)
		if err != nil {
			return err
		}
		total := len(sourceVariants)
		totalReady := 0
		for _, sourceVariant := range sourceVariants {
			if sourceVariant.Status() == metadata.READY {
				totalReady += 1
			}
			if sourceVariant.Status() == metadata.FAILED {
				return err
			}
		}
		allReady = total == totalReady
	}
	sourceMap, err := c.mapNameVariantsToTables(sources)
	if err != nil {
		return err
	}
	query, err := templateReplace(templateString, sourceMap)
	if err != nil {
		return err
	}
	providerResourceID := provider.ResourceID{Name: resID.Name, Variant: resID.Variant, Type: provider.Transformation}
	transformationConfig := provider.TransformationConfig{TargetTableID: providerResourceID, Query: query}
	if err := offlineStore.CreateTransformation(transformationConfig); err != nil {
		return err
	}
	if err := c.Metadata.SetStatus(context.Background(), resID, metadata.READY, ""); err != nil {
		return err
	}
	return nil
}

func (c *Coordinator) runPrimaryTableJob(transformSource *metadata.SourceVariant, resID metadata.ResourceID, offlineStore provider.OfflineStore) error {
	c.Logger.Info("Running primary table job on resource: ", resID)
	providerResourceID := provider.ResourceID{Name: resID.Name, Variant: resID.Variant}
	sourceName := transformSource.PrimaryDataSQLTableName()
	if sourceName == "" {
		return fmt.Errorf("no source name set")
	}
	if _, err := offlineStore.RegisterPrimaryFromSourceTable(providerResourceID, sourceName); err != nil {
		return err
	}
	if err := c.Metadata.SetStatus(context.Background(), resID, metadata.READY, ""); err != nil {
		return err
	}
	return nil
}

func (c *Coordinator) runRegisterSourceJob(resID metadata.ResourceID) error {
	c.Logger.Info("Running register source job on resource: ", resID)
	source, err := c.Metadata.GetSourceVariant(context.Background(), metadata.NameVariant{resID.Name, resID.Variant})
	if err != nil {
		return err
	}
	sourceProvider, err := source.FetchProvider(c.Metadata, context.Background())
	if err != nil {
		return err
	}
	p, err := provider.Get(provider.Type(sourceProvider.Type()), sourceProvider.SerializedConfig())
	if err != nil {
		return err
	}
	sourceStore, err := p.AsOfflineStore()
	if err != nil {
		return err
	}
	if source.IsSQLTransformation() {
		return c.runSQLTransformationJob(source, resID, sourceStore)
	} else if source.IsPrimaryDataSQLTable() {
		return c.runPrimaryTableJob(source, resID, sourceStore)
	} else {
		return fmt.Errorf("source type not implemented")
	}
}

//should only be triggered when we are registering an ONLINE feature, not an offline one
func (c *Coordinator) runFeatureMaterializeJob(resID metadata.ResourceID) error {
	c.Logger.Info("Running feature materialization job on resource: ", resID)
	feature, err := c.Metadata.GetFeatureVariant(context.Background(), metadata.NameVariant{resID.Name, resID.Variant})
	if err != nil {
		return err
	}
	status := feature.Status()
	featureType := feature.Type()
	if status == metadata.READY || status == metadata.FAILED {
		return fmt.Errorf("feature already set to %s", status.String())
	}
	if err := c.Metadata.SetStatus(context.Background(), resID, metadata.PENDING, ""); err != nil {
		return err
	}
	sourceNameVariant := feature.Source()
	source, err := c.AwaitPendingSource(sourceNameVariant)
	if err != nil {
		return fmt.Errorf("source of could not complete job: %v", err)
	}
	sourceProvider, err := source.FetchProvider(c.Metadata, context.Background())
	if err != nil {
		return err
	}
	p, err := provider.Get(provider.Type(sourceProvider.Type()), sourceProvider.SerializedConfig())
	if err != nil {
		return err
	}
	sourceStore, err := p.AsOfflineStore()
	if err != nil {
		return err
	}
	featureProvider, err := feature.FetchProvider(c.Metadata, context.Background())
	if err != nil {
		return err
	}
	p, err = provider.Get(provider.Type(featureProvider.Type()), featureProvider.SerializedConfig())
	if err != nil {
		return err
	}
	featureStore, err := p.AsOnlineStore()
	if err != nil {
		return err
	}
	materializeRunner := runner.MaterializeRunner{
		Online:  featureStore,
		Offline: sourceStore,
		ID:      provider.ResourceID{Name: resID.Name, Variant: resID.Variant, Type: provider.Feature},
		VType:   provider.ValueType(featureType),
		Cloud:   runner.LocalMaterializeRunner,
	}
	completionWatcher, err := materializeRunner.Run()
	if err != nil {
		return err
	}
	if err := completionWatcher.Wait(); err != nil {
		return err
	}
	if err := c.Metadata.SetStatus(context.Background(), resID, metadata.READY, ""); err != nil {
		return err
	}
	return nil
}

func (c *Coordinator) runTrainingSetJob(resID metadata.ResourceID) error {
	c.Logger.Info("Running training set job on resource: ", resID)
	ts, err := c.Metadata.GetTrainingSetVariant(context.Background(), metadata.NameVariant{resID.Name, resID.Variant})
	if err != nil {
		return err
	}
	status := ts.Status()
	if status == metadata.READY || status == metadata.FAILED {
		return fmt.Errorf("training Set already set to %s", status.String())
	}
	if err := c.Metadata.SetStatus(context.Background(), resID, metadata.PENDING, ""); err != nil {
		return err
	}
	providerEntry, err := ts.FetchProvider(c.Metadata, context.Background())
	if err != nil {
		return err
	}
	p, err := provider.Get(provider.Type(providerEntry.Type()), providerEntry.SerializedConfig())
	if err != nil {
		return err
	}
	store, err := p.AsOfflineStore()
	if err != nil {
		return err
	}
	providerResID := provider.ResourceID{Name: resID.Name, Variant: resID.Variant, Type: provider.TrainingSet}
	if _, err := store.GetTrainingSet(providerResID); err == nil {
		return fmt.Errorf("training set already exists")
	}
	features := ts.Features()
	featureList := make([]provider.ResourceID, len(features))
	for i, feature := range features {
		featureList[i] = provider.ResourceID{Name: feature.Name, Variant: feature.Variant, Type: provider.Feature}
		featureResource, err := c.Metadata.GetFeatureVariant(context.Background(), feature)
		if err != nil {
			return fmt.Errorf("failed to get fetch dependent feature")
		}
		sourceNameVariant := featureResource.Source()
		_, err = c.AwaitPendingSource(sourceNameVariant)
		if err != nil {
			return fmt.Errorf("source of feature could not complete job: %v", err)
		}
	}
	label, err := ts.FetchLabel(c.Metadata, context.Background())
	if err != nil {
		return err
	}
	labelSourceNameVariant := label.Source()
	_, err = c.AwaitPendingSource(labelSourceNameVariant)
	if err != nil {
		return fmt.Errorf("source of label could not complete job: %v", err)
	}
	trainingSetDef := provider.TrainingSetDef{
		ID:       providerResID,
		Label:    provider.ResourceID{Name: label.Name(), Variant: label.Variant(), Type: provider.Label},
		Features: featureList,
	}
	tsRunnerConfig := runner.TrainingSetRunnerConfig{
		OfflineType:   provider.Type(providerEntry.Type()),
		OfflineConfig: providerEntry.SerializedConfig(),
		Def:           trainingSetDef,
	}
	serialized, _ := tsRunnerConfig.Serialize()
	jobRunner, err := c.Spawner.GetJobRunner(runner.CREATE_TRAINING_SET, serialized)
	if err != nil {
		return err
	}
	completionWatcher, err := jobRunner.Run()
	if err != nil {
		return err
	}
	if err := completionWatcher.Wait(); err != nil {
		return err
	}
	if err := c.Metadata.SetStatus(context.Background(), resID, metadata.READY, ""); err != nil {
		return err
	}
	return nil
}

func (c *Coordinator) getJob(mtx *concurrency.Mutex, key string) (*metadata.CoordinatorJob, error) {
	c.Logger.Debugf("Checking existence of job with key %s\n", key)
	txn := (*c.KVClient).Txn(context.Background())
	response, err := txn.If(mtx.IsOwner()).Then(clientv3.OpGet(key)).Commit()
	if err != nil {
		return nil, fmt.Errorf("transaction did not succeed: %v", err)
	}
	isOwner := response.Succeeded //response.Succeeded sets true if transaction "if" statement true
	if !isOwner {
		return nil, fmt.Errorf("was not owner of lock")
	}
	responseData := response.Responses[0]
	responseKVs := responseData.GetResponseRange().GetKvs()
	if len(responseKVs) == 0 {
		return nil, fmt.Errorf("coordinator job %s does not exist", key)
	}
	responseValue := responseKVs[0].Value //Only single response for single key
	job := &metadata.CoordinatorJob{}
	if err := job.Deserialize(responseValue); err != nil {
		return nil, fmt.Errorf("could not deserialize coordinator job: %v", err)
	}
	return job, nil
}

func (c *Coordinator) incrementJobAttempts(mtx *concurrency.Mutex, job *metadata.CoordinatorJob, jobKey string) error {
	job.Attempts += 1
	serializedJob, err := job.Serialize()
	if err != nil {
		return fmt.Errorf("could not serialize coordinator job. %v", err)
	}
	txn := (*c.KVClient).Txn(context.Background())
	response, err := txn.If(mtx.IsOwner()).Then(clientv3.OpPut(jobKey, string(serializedJob))).Commit()
	if err != nil {
		return fmt.Errorf("could not set iterated coordinator job. %v", err)
	}
	isOwner := response.Succeeded //response.Succeeded sets true if transaction "if" statement true
	if !isOwner {
		return fmt.Errorf("was not owner of lock")
	}
	return nil
}

func (c *Coordinator) deleteJob(mtx *concurrency.Mutex, key string) error {
	c.Logger.Info("Deleting job with key: ", key)
	txn := (*c.KVClient).Txn(context.Background())
	response, err := txn.If(mtx.IsOwner()).Then(clientv3.OpDelete(key)).Commit()
	if err != nil {
		return fmt.Errorf("delete job transaction failed: %v", err)
	}
	isOwner := response.Succeeded //response.Succeeded sets true if transaction "if" statement true
	if !isOwner {
		return fmt.Errorf("was not owner of lock")
	}
	responseData := response.Responses[0] //OpDelete always returns single response
	numDeleted := responseData.GetResponseDeleteRange().Deleted
	if numDeleted != 1 { //returns 0 if delete key did not exist
		return fmt.Errorf("job Already deleted")
	}
	c.Logger.Info("Succesfully deleted job with key: ", key)
	return nil
}

func (c *Coordinator) hasJob(id metadata.ResourceID) (bool, error) {
	getResp, err := (*c.KVClient).Get(context.Background(), metadata.GetJobKey(id), clientv3.WithPrefix())
	if err != nil {
		return false, err
	}
	responseLength := len(getResp.Kvs)
	if responseLength > 0 {
		return true, nil
	}
	return false, nil
}

func (c *Coordinator) createJobLock(jobKey string, s *concurrency.Session) (*concurrency.Mutex, error) {
	mtx := concurrency.NewMutex(s, GetLockKey(jobKey))
	if err := mtx.Lock(context.Background()); err != nil {
		return nil, err
	}
	return mtx, nil
}

func (c *Coordinator) markJobFailed(job *metadata.CoordinatorJob) error {
	if err := c.Metadata.SetStatus(context.Background(), job.Resource, metadata.FAILED, ""); err != nil {
		return fmt.Errorf("could not set job status to failed: %v", err)
	}
	return nil
}

func (c *Coordinator) executeJob(jobKey string) error {
	c.Logger.Info("Executing new job with key ", jobKey)
	s, err := concurrency.NewSession(c.EtcdClient, concurrency.WithTTL(1))
	if err != nil {

		return err
	}
	defer s.Close()
	mtx, err := c.createJobLock(jobKey, s)
	if err != nil {
		return err
	}
	defer func() {
		if err := mtx.Unlock(context.Background()); err != nil {
			c.Logger.Debugw("Error unlocking mutex:", "error", err)
		}
	}()
	job, err := c.getJob(mtx, jobKey)
	if err != nil {
		return err
	}
	c.Logger.Debugf("Job %s is on attempt %d", jobKey, job.Attempts)
	if job.Attempts > MAX_ATTEMPTS {
		return c.markJobFailed(job)
	}
	if err := c.incrementJobAttempts(mtx, job, jobKey); err != nil {
		return err
	}
	type jobFunction func(metadata.ResourceID) error
	fns := map[metadata.ResourceType]jobFunction{
		metadata.TRAINING_SET_VARIANT: c.runTrainingSetJob,
		metadata.FEATURE_VARIANT:      c.runFeatureMaterializeJob,
		metadata.SOURCE_VARIANT:       c.runRegisterSourceJob,
	}
	jobFunc, has := fns[job.Resource.Type]
	if !has {
		return fmt.Errorf("not a valid resource type for running jobs")
	}
	if err := jobFunc(job.Resource); err != nil {
		statusErr := c.Metadata.SetStatus(context.Background(), job.Resource, metadata.FAILED, err.Error())
		return fmt.Errorf("%s job failed: %v: %v", job.Resource.Type, err, statusErr)
	}
	c.Logger.Info("Succesfully executed job with key: ", jobKey)
	if err := c.deleteJob(mtx, jobKey); err != nil {
		c.Logger.Debugw("Error deleting job", "error", err)
		return err
	}
	return nil
}<|MERGE_RESOLUTION|>--- conflicted
+++ resolved
@@ -122,10 +122,6 @@
 		return err
 	}
 	for _, kv := range getResp.Kvs {
-<<<<<<< HEAD
-=======
-		fmt.Println("FOUND:", kv)
->>>>>>> b45b7e3e
 		go func(kv *mvccpb.KeyValue) {
 			err := c.executeJob(string(kv.Key))
 			if err != nil {
@@ -138,10 +134,6 @@
 		for wresp := range rch {
 			for _, ev := range wresp.Events {
 				if ev.Type == 0 {
-<<<<<<< HEAD
-=======
-					fmt.Println("EXECUTING:", ev.Kv.Key)
->>>>>>> b45b7e3e
 					go func(ev *clientv3.Event) {
 						err := c.executeJob(string(ev.Kv.Key))
 						if err != nil {
