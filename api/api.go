--- conflicted
+++ resolved
@@ -439,8 +439,6 @@
 
 func (serv *MetadataServer) ListLabels(in *pb.Empty, stream pb.Api_ListLabelsServer) error {
 	proxyStream, err := serv.meta.ListLabels(stream.Context(), in)
-<<<<<<< HEAD
-=======
 	if err != nil {
 		return err
 	}
@@ -501,7 +499,6 @@
 
 func (serv *MetadataServer) ListModels(in *pb.Empty, stream pb.Api_ListModelsServer) error {
 	proxyStream, err := serv.meta.ListModels(stream.Context(), in)
->>>>>>> f098461c
 	if err != nil {
 		return err
 	}
@@ -520,69 +517,7 @@
 	}
 }
 
-<<<<<<< HEAD
-func (serv *MetadataServer) ListSources(in *pb.Empty, stream pb.Api_ListSourcesServer) error {
-	proxyStream, err := serv.meta.ListSources(stream.Context(), in)
-	if err != nil {
-		return err
-	}
-	for {
-		res, err := proxyStream.Recv()
-		if err == io.EOF {
-			return nil
-		}
-		if err != nil {
-			return err
-		}
-		sendErr := stream.Send(res)
-		if sendErr != nil {
-			return sendErr
-		}
-	}
-}
-
-func (serv *MetadataServer) ListTrainingSets(in *pb.Empty, stream pb.Api_ListTrainingSetsServer) error {
-	proxyStream, err := serv.meta.ListTrainingSets(stream.Context(), in)
-	if err != nil {
-		return err
-	}
-	for {
-		res, err := proxyStream.Recv()
-		if err == io.EOF {
-			return nil
-		}
-		if err != nil {
-			return err
-		}
-		sendErr := stream.Send(res)
-		if sendErr != nil {
-			return sendErr
-		}
-	}
-}
-
-func (serv *MetadataServer) ListModels(in *pb.Empty, stream pb.Api_ListModelsServer) error {
-	proxyStream, err := serv.meta.ListModels(stream.Context(), in)
-	if err != nil {
-		return err
-	}
-	for {
-		res, err := proxyStream.Recv()
-		if err == io.EOF {
-			return nil
-		}
-		if err != nil {
-			return err
-		}
-		sendErr := stream.Send(res)
-		if sendErr != nil {
-			return sendErr
-		}
-	}
-}
-
-=======
->>>>>>> f098461c
+
 func (serv *MetadataServer) ListEntities(in *pb.Empty, stream pb.Api_ListEntitiesServer) error {
 	proxyStream, err := serv.meta.ListEntities(stream.Context(), in)
 	if err != nil {
@@ -602,10 +537,7 @@
 		}
 	}
 }
-<<<<<<< HEAD
-=======
-
->>>>>>> f098461c
+
 func (serv *MetadataServer) ListProviders(in *pb.Empty, stream pb.Api_ListProvidersServer) error {
 	proxyStream, err := serv.meta.ListProviders(stream.Context(), in)
 	if err != nil {
